{
	"name": "bbai-api",
<<<<<<< HEAD
	"version": "0.0.8a-alpha",
=======
	"version": "0.0.9-alpha",
>>>>>>> 8d989a88
	"exports": "./src/main.ts",
	"tasks": {
		"start": "deno run --allow-read --allow-write --allow-run --allow-net --allow-env src/main.ts",
		"dev": "deno run --watch --allow-read --allow-write --allow-run --allow-net --allow-env src/main.ts",
		"debug": "LOG_LEVEL=debug deno run --allow-read --allow-write --allow-run --allow-net --allow-env src/main.ts",
		"test": "deno test --allow-read --allow-write --allow-run --allow-net --allow-env tests/",
		"build": "deno compile --allow-env --allow-net --allow-read --allow-run --allow-write --output ../build/bbai-api src/main.ts",
		"format": "deno fmt",
		"check-format": "deno fmt --check",
		"check-types": "deno check src/main.ts",
		"update-deps": "deno cache src/main.ts && deno cache tests/deps.ts"
	},
	"importMap": "../import_map.json",
	"unstable": [
		"kv"
	],
	"fmt": {
		"useTabs": true,
		"lineWidth": 120,
		"indentWidth": 4,
		"semiColons": true,
		"singleQuote": true,
		"proseWrap": "preserve",
		"include": [
			"src/",
			"tests/"
		],
		"exclude": [
			"src/testdata/",
			"src/fixtures/**/*.ts"
		]
	},
	"lint": {
		"files": {
			"include": [
				"tests/pipelineProvider.js"
			]
		},
		"rules": {
			"exclude": [
				"require-await",
				"no-var"
			]
		}
	}
}<|MERGE_RESOLUTION|>--- conflicted
+++ resolved
@@ -1,10 +1,6 @@
 {
 	"name": "bbai-api",
-<<<<<<< HEAD
-	"version": "0.0.8a-alpha",
-=======
 	"version": "0.0.9-alpha",
->>>>>>> 8d989a88
 	"exports": "./src/main.ts",
 	"tasks": {
 		"start": "deno run --allow-read --allow-write --allow-run --allow-net --allow-env src/main.ts",
