{
	"name": "bbai-api",
<<<<<<< HEAD
	"version": "0.0.11-alpha",
=======
	"version": "0.0.12-beta",
>>>>>>> ee6879ee
	"exports": "./src/main.ts",
	"tasks": {
		"start": "deno run --allow-read --allow-write --allow-run --allow-net --allow-env src/main.ts",
		"dev": "deno run --watch --allow-read --allow-write --allow-run --allow-net --allow-env src/main.ts",
		"debug": "LOG_LEVEL=debug deno run --allow-read --allow-write --allow-run --allow-net --allow-env src/main.ts",
		"test": "deno test --allow-read --allow-write --allow-run --allow-net --allow-env tests/",
		"build": "deno compile --allow-env --allow-net --allow-read --allow-run --allow-write --output ../build/bbai-api src/main.ts",
		"format": "deno fmt",
		"check-format": "deno fmt --check",
		"check-types": "deno check src/main.ts",
		"update-deps": "deno cache src/main.ts && deno cache tests/deps.ts"
	},
	"importMap": "../import_map.json",
	"unstable": [
		"kv"
	],
	"fmt": {
		"useTabs": true,
		"lineWidth": 120,
		"indentWidth": 4,
		"semiColons": true,
		"singleQuote": true,
		"proseWrap": "preserve",
		"include": [
			"src/",
			"tests/"
		],
		"exclude": [
			"src/testdata/",
			"src/fixtures/**/*.ts"
		]
	},
	"lint": {
		"files": {
			"include": [
				"tests/pipelineProvider.js"
			]
		},
		"rules": {
			"exclude": [
				"require-await",
				"no-var"
			]
		}
	}
}<|MERGE_RESOLUTION|>--- conflicted
+++ resolved
@@ -1,10 +1,6 @@
 {
 	"name": "bbai-api",
-<<<<<<< HEAD
-	"version": "0.0.11-alpha",
-=======
 	"version": "0.0.12-beta",
->>>>>>> ee6879ee
 	"exports": "./src/main.ts",
 	"tasks": {
 		"start": "deno run --allow-read --allow-write --allow-run --allow-net --allow-env src/main.ts",
