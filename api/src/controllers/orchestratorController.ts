import * as diff from 'diff';

import InteractionManager from '../llms/interactions/interactionManager.ts';
import ProjectEditor from '../editor/projectEditor.ts';
import LLM from '../llms/providers/baseLLM.ts';
import LLMFactory from '../llms/llmProvider.ts';
import LLMMessage, { LLMAnswerToolUse } from 'api/llms/llmMessage.ts';
import LLMTool from 'api/llms/llmTool.ts';
//import LLMToolManager, { LLMToolManagerToolSetType } from '../llms/llmToolManager.ts';
import LLMToolManager from '../llms/llmToolManager.ts';
import LLMConversationInteraction from '../llms/interactions/conversationInteraction.ts';
import LLMChatInteraction from '../llms/interactions/chatInteraction.ts';
import AgentController from './agentController.ts';
import PromptManager from '../prompts/promptManager.ts';
import EventManager, { EventPayloadMap } from 'shared/eventManager.ts';
import ConversationPersistence from '../storage/conversationPersistence.ts';
import { ErrorHandlingConfig, LLMProviderMessageResponse, Task } from 'api/types/llms.ts';
import {
	ConversationEntry,
	ConversationId,
	ConversationMetrics,
	ConversationResponse,
	ConversationStart,
	ConversationTokenUsage,
	TokenUsage,
} from 'shared/types.ts';
import { logger } from 'shared/logger.ts';
import { readProjectFileContent } from '../utils/fileHandling.utils.ts';
import type { LLMSpeakWithOptions, LLMSpeakWithResponse } from '../types.ts';
import type { ConversationLoggerEntryType } from 'shared/conversationLogger.ts';
import { generateConversationTitle } from '../utils/conversation.utils.ts';
import { generateConversationId } from 'shared/conversationManagement.ts';
//import { runFormatCommand } from '../utils/project.utils.ts';
import { stageAndCommitAfterPatching } from '../utils/git.utils.ts';
import { config } from 'shared/configManager.ts';

class OrchestratorController {
	private interactionStats: Map<ConversationId, ConversationMetrics> = new Map();
	private interactionTokenUsage: Map<ConversationId, ConversationTokenUsage> = new Map();
	private isCancelled: boolean = false;
	public interactionManager: InteractionManager;
	public primaryInteractionId: ConversationId | null = null;
	private agentControllers: Map<string, AgentController> = new Map();
	public promptManager!: PromptManager;
	public toolManager: LLMToolManager;
	public llmProvider: LLM;
	public eventManager!: EventManager;
	private projectEditorRef!: WeakRef<ProjectEditor>;
	//private _providerRequestCount: number = 0;
	// counts across all interactions
	// count of turns for most recent statement in most recent interaction
	private _statementTurnCount: number = 0;
	// count of turns for all statements across all interactions
	private _conversationTurnCount: number = 0;
	// count of statements across all interactions
	private _statementCount: number = 0;
	// usage across all interactions
	protected _tokenUsageTotals: ConversationTokenUsage = {
		totalTokensTotal: 0,
		inputTokensTotal: 0,
		outputTokensTotal: 0,
	};

	constructor(projectEditor: ProjectEditor) {
		this.projectEditorRef = new WeakRef(projectEditor);
		this.interactionManager = new InteractionManager();
		this.llmProvider = LLMFactory.getProvider(this.getInteractionCallbacks());
		this.toolManager = new LLMToolManager('coding'); // Assuming 'coding' is the default toolset
	}

	async init(): Promise<OrchestratorController> {
		this.eventManager = EventManager.getInstance();
		this.promptManager = await new PromptManager().init(this.projectEditor.projectRoot);

		return this;
	}

	get projectEditor(): ProjectEditor {
		const projectEditor = this.projectEditorRef.deref();
		if (!projectEditor) throw new Error('No projectEditor to deref from projectEditorRef');
		return projectEditor;
	}

	get primaryInteraction(): LLMConversationInteraction {
		if (!this.primaryInteractionId) throw new Error('No primaryInteractionId set in orchestrator');
		const primaryInteraction = this.interactionManager.getInteraction(this.primaryInteractionId);
		if (!primaryInteraction) throw new Error('No primaryInteraction to get from interactionManager');
		return primaryInteraction as LLMConversationInteraction;
	}
	get statementTurnCount(): number {
		return this._statementTurnCount;
	}
	set statementTurnCount(count: number) {
		this._statementTurnCount = count;
	}
	get conversationTurnCount(): number {
		return this._conversationTurnCount;
	}
	set conversationTurnCount(count: number) {
		this._conversationTurnCount = count;
	}
	get statementCount(): number {
		return this._statementCount;
	}
	set statementCount(count: number) {
		this._statementCount = count;
	}

	public get inputTokensTotal(): number {
		return this._tokenUsageTotals.inputTokensTotal;
	}

	public outputTokensTotal(): number {
		return this._tokenUsageTotals.outputTokensTotal;
	}

	public get totalTokensTotal(): number {
		return this._tokenUsageTotals.totalTokensTotal;
	}

	public getAllStats(): { [key: string]: ConversationMetrics } {
		const allStats: { [key: string]: ConversationMetrics } = {};
		for (const [id, stats] of this.interactionStats) {
			allStats[id] = stats;
		}
		return allStats;
	}
	public getAllTokenUsage(): { [key: string]: ConversationTokenUsage } {
		const allTokenUsage: { [key: string]: ConversationTokenUsage } = {};
		for (const [id, usage] of this.interactionTokenUsage) {
			allTokenUsage[id] = usage;
		}
		return allTokenUsage;
	}

	public get tokenUsageTotals(): ConversationTokenUsage {
		return this._tokenUsageTotals;
	}

	/*
	updateUsageTotals(tokenUsage: TokenUsage): void {
		this._tokenUsageTotals.totalTokensTotal += tokenUsage.totalTokens;
		this._tokenUsageTotals.inputTokensTotal += tokenUsage.inputTokens;
		this._tokenUsageTotals.outputTokensTotal += tokenUsage.outputTokens;
	}
 */

	private updateStats(conversationId: ConversationId, interactionStats: ConversationMetrics): void {
		this.interactionStats.set(conversationId, interactionStats);
		this.updateTotalStats();
	}

	private updateTotalStats(): void {
		//this._providerRequestCount = 0;
		this._statementTurnCount = 0;
		this._conversationTurnCount = 0;
		this._statementCount = 0;
		//this._tokenUsageTotals = { totalTokensTotal: 0, inputTokensTotal: 0, outputTokensTotal: 0 };

		for (const stats of this.interactionStats.values()) {
			//this._providerRequestCount += stats.providerRequestCount;
			this._statementTurnCount += stats.statementTurnCount;
			this._conversationTurnCount += stats.conversationTurnCount;
			this._statementCount += stats.statementCount;
		}
		//for (const usage of this.interactionTokenUsage.values()) {
		//	this._tokenUsageTotals.totalTokensTotal += usage.totalTokensTotal;
		//	this._tokenUsageTotals.inputTokensTotal += usage.inputTokensTotal;
		//	this._tokenUsageTotals.outputTokensTotal += usage.outputTokensTotal;
		//}
	}

	async initializePrimaryInteraction(conversationId: ConversationId): Promise<LLMConversationInteraction> {
		let interaction = await this.loadInteraction(conversationId);
		if (!interaction) {
			interaction = await this.createInteraction(conversationId);
		}
		this.primaryInteractionId = conversationId;
		this.addToolsToInteraction(interaction);
		return interaction;
	}

	private async loadInteraction(conversationId: ConversationId): Promise<LLMConversationInteraction | null> {
		logger.info(`OrchestratorController: Attempting to load existing conversation: ${conversationId}`);
		try {
			const persistence = await new ConversationPersistence(conversationId, this.projectEditor).init();

			const conversation = await persistence.loadConversation(this.llmProvider);
			if (!conversation) {
				logger.warn(`OrchestratorController: No conversation found for ID: ${conversationId}`);
				return null;
			}
			logger.info(`OrchestratorController: Loaded existing conversation: ${conversationId}`);

			//const metadata = await persistence.getMetadata();

			//this._providerRequestCount = conversation.providerRequestCount;
			this._statementTurnCount = conversation.conversationStats.statementTurnCount;
			this._conversationTurnCount = conversation.conversationStats.conversationTurnCount;
			this._statementCount = conversation.conversationStats.statementCount;
			this._tokenUsageTotals = conversation.tokenUsageConversation;

			this.interactionManager.addInteraction(conversation);

			return conversation;
		} catch (error) {
			logger.warn(`OrchestratorController: Failed to load conversation ${conversationId}: ${error.message}`);
			logger.error(`OrchestratorController: Error details:`, error);
			logger.debug(`OrchestratorController: Stack trace:`, error.stack);
			return null;
		}
	}

	async createInteraction(conversationId: ConversationId): Promise<LLMConversationInteraction> {
		const interaction = await this.interactionManager.createInteraction(
			'conversation',
			conversationId,
			this.llmProvider,
		);
		const systemPrompt = await this.promptManager.getPrompt('system', {
			userDefinedContent: 'You are an AI assistant helping with code and project management.',
		});
		interaction.baseSystem = systemPrompt;
		return interaction as LLMConversationInteraction;
	}

	async createAgentInteraction(parentId: ConversationId, title: string): Promise<LLMConversationInteraction> {
		const interactionId = generateConversationId();
		const agentInteraction = await this.interactionManager.createInteraction(
			'conversation',
			interactionId,
			this.llmProvider,
			parentId,
		) as LLMConversationInteraction;
		agentInteraction.title = title;
		return agentInteraction;
	}
	async createChatInteraction(parentId: ConversationId, title: string): Promise<LLMChatInteraction> {
		const interactionId = generateConversationId();
		const chatInteraction = await this.interactionManager.createInteraction(
			'chat',
			interactionId,
			this.llmProvider,
			parentId,
		) as LLMChatInteraction;
		chatInteraction.title = title;
		return chatInteraction;
	}

	async saveInitialConversationWithResponse(
		interaction: LLMConversationInteraction,
		currentResponse: LLMSpeakWithResponse,
	): Promise<void> {
		try {
			const persistence = await new ConversationPersistence(interaction.id, this.projectEditor).init();
			await persistence.saveConversation(interaction);

			// Save system prompt and project info if running in local development
			if (config.api?.environment === 'localdev') {
				await persistence.saveSystemPrompt(currentResponse.messageMeta.system);
				await persistence.saveProjectInfo(this.projectEditor.projectInfo);
			}

			logger.info(`OrchestratorController: Saved conversation: ${interaction.id}`);
		} catch (error) {
			logger.error(`OrchestratorController: Error persisting the conversation:`, error);
			throw error;
		}
	}

	async saveConversationAfterStatement(
		interaction: LLMConversationInteraction,
		currentResponse: LLMSpeakWithResponse,
	): Promise<void> {
		try {
			const persistence = await new ConversationPersistence(interaction.id, this.projectEditor).init();

			// Include the latest stats and usage in the saved conversation
			//interaction.conversationStats = this.interactionStats.get(interaction.id),
			//interaction.tokenUsageConversation = this.interactionTokenUsage.get(interaction.id),

			await persistence.saveConversation(interaction);

			// Save system prompt and project info if running in local development
			if (config.api?.environment === 'localdev') {
				await persistence.saveSystemPrompt(currentResponse.messageMeta.system);
				await persistence.saveProjectInfo(this.projectEditor.projectInfo);
			}
		} catch (error) {
			logger.error(`OrchestratorController: Error persisting the conversation:`, error);
			throw error;
		}
	}

	createAgentController(): AgentController {
		if (!this.primaryInteractionId || !this.interactionManager.hasInteraction(this.primaryInteractionId)) {
			throw new Error('Primary interaction not initialized or not found');
		}
		const agentController = new AgentController(
			this.interactionManager,
			this.llmProvider,
			this.primaryInteractionId,
		);
		const agentInteractionId = agentController.getId();
		this.agentControllers.set(agentInteractionId, agentController);
		return agentController;
	}

	async manageAgentTasks(
		tasks: Task[],
		_sync: boolean = false,
		errorConfig: ErrorHandlingConfig = { strategy: 'fail_fast' },
	): Promise<void> {
		if (!this.primaryInteractionId || !this.interactionManager.hasInteraction(this.primaryInteractionId)) {
			throw new Error('Primary interaction not initialized or not found');
		}

		const results = await Promise.all(tasks.map(async (task) => {
			if (!this.primaryInteractionId) throw new Error('Primary interaction not initialized or not found');

			const agentInteraction = await this.createAgentInteraction(this.primaryInteractionId, task.title);
			if (!agentInteraction) {
				throw new Error(`Failed to create agent interaction for task: ${task.title}`);
			}

			try {
				//////     start an agent and run handleStatement
				/*
				const result = await this.delegateTasksTool.execute({
					tasks: [task],
					sync: true,
					errorConfig,
					parentInteractionId: agentInteractionId,
				});
				this.interactionManager.setInteractionResult(agentInteractionId, result);
				 */

				return { taskTitle: task.title, result: '', error: null };
			} catch (error) {
				logger.error(`OrchestratorController: Error executing task: ${task.title}`, error);
				return { taskTitle: task.title, result: null, error };
			}
		}));

		const errors = results.filter((r) => r.error);
		if (errors.length > 0) {
			if (errorConfig.strategy === 'fail_fast') {
				throw new Error(`Failed to execute tasks: ${errors.map((e) => e.taskTitle).join(', ')}`);
			} else if (
				errorConfig.strategy === 'continue_on_error' &&
				errors.length > (errorConfig.continueOnErrorThreshold || 0)
			) {
				throw new Error(`Too many tasks failed: ${errors.length} out of ${tasks.length}`);
			}
		}

		logger.info('OrchestratorController: Delegated tasks completed', { results });
	}

	private getInteractionCallbacks(): any { // Replace 'any' with appropriate type
		return {
			PROJECT_ROOT: () => this.projectEditor.projectRoot,
			PROJECT_INFO: () => this.projectEditor.projectInfo,
			PROJECT_FILE_CONTENT: async (filePath: string): Promise<string> =>
				await readProjectFileContent(this.projectEditor.projectRoot, filePath),
			LOG_ENTRY_HANDLER: async (
				type: ConversationLoggerEntryType,
				timestamp: string,
				content: string,
				conversationStats: ConversationMetrics,
				tokenUsageTurn: TokenUsage,
				tokenUsageStatement: TokenUsage,
				tokenUsageConversation: ConversationTokenUsage,
			): Promise<void> => {
				const conversationEntry: ConversationEntry = {
					type,
					timestamp,
					conversationId: this.primaryInteraction.id,
					conversationTitle: this.primaryInteraction.title,
					content,
					conversationStats,
					tokenUsageTurn: tokenUsageTurn,
					tokenUsageStatement: tokenUsageStatement,
					tokenUsageConversation: tokenUsageConversation,
				};
				this.eventManager.emit(
					'projectEditor:conversationEntry',
					conversationEntry as EventPayloadMap['projectEditor']['projectEditor:conversationEntry'],
				);
			},
			PREPARE_SYSTEM_PROMPT: async (system: string, interactionId: string): Promise<string> => {
				const interaction = this.interactionManager.getInteraction(interactionId);
				return interaction ? await interaction.prepareSytemPrompt(system) : system;
			},
			PREPARE_MESSAGES: async (messages: LLMMessage[], interactionId: string): Promise<LLMMessage[]> => {
				const interaction = this.interactionManager.getInteraction(interactionId);
				return interaction ? await interaction.prepareMessages(messages) : messages;
			},
			PREPARE_TOOLS: async (tools: LLMTool[], interactionId: string): Promise<LLMTool[]> => {
				const interaction = this.interactionManager.getInteraction(interactionId);
				return interaction ? await interaction.prepareTools(tools) : tools;
			},
		};
	}

	/*
	async getInteractionResult(interactionId: ConversationId): Promise<any> {
		const interaction = this.interactionManager.getInteractionStrict(interactionId);
		return interaction.getResult();
	}
 */

	async cleanupAgentInteractions(parentId: ConversationId): Promise<void> {
		const descendants = this.interactionManager.getAllDescendantInteractions(parentId);
		for (const descendant of descendants) {
			this.interactionManager.removeInteraction(descendant.id);
		}
	}

	public async generateConversationTitle(statement: string, interactionId: string): Promise<string> {
		const chatInteraction = await this.createChatInteraction(interactionId, 'Create title for conversation');
		return generateConversationTitle(chatInteraction, statement);
	}

	private addToolsToInteraction(interaction: LLMConversationInteraction): void {
		const tools = this.toolManager.getAllTools();
		interaction.addTools(tools);
	}

	private extractThinkingContent(response: LLMProviderMessageResponse): string {
		if (!response.answerContent || !Array.isArray(response.answerContent)) {
			return '';
		}

		let thinkingContent = '';

		for (const part of response.answerContent) {
			if (typeof part === 'object' && 'type' in part && part.type === 'text' && 'text' in part) {
				const text = part.text;
				const thinkingMatch = text.match(/Thinking:(.*?)(?=(Human:|Assistant:|$))/s);
				if (thinkingMatch) {
					thinkingContent += thinkingMatch[1].trim() + '\n';
				} else {
					// If no specific 'Thinking:' section is found, consider the whole text as thinking content
					thinkingContent += text.trim() + '\n';
				}
			}
		}

		return thinkingContent.trim();
	}

	private async handleToolUse(
		interaction: LLMConversationInteraction,
		toolUse: LLMAnswerToolUse,
<<<<<<< HEAD
		_response: unknown,
	): Promise<string> {
		logger.error(`Handling tool use for: ${toolUse.toolName}`);
		await interaction.conversationLogger.logToolUse(
			toolUse.toolName,
			toolUse.toolInput,
			//interaction.conversationStats,
			//interaction.tokenUsageTurn,
			//interaction.tokenUsageStatement,
			//interaction.tokenUsageConversation,
		);
		const { messageId: _messageId, toolResponse, bbaiResponse, isError } = await this.toolManager.handleToolUse(
=======
		response: LLMProviderMessageResponse,
	): Promise<{ bbaiResponse: string; toolResponse: string; thinkingContent: string }> {
		logger.error(`OrchestratorController: Handling tool use for: ${toolUse.toolName}`);
		//logger.error(`OrchestratorController: Handling tool use for: ${toolUse.toolName}`, response);
		const {
			messageId: _messageId,
			toolResults,
			toolResponse,
			bbaiResponse,
			isError,
			toolUseInputFormatter,
			toolRunResultFormatter,
		} = await this.toolManager.handleToolUse(
>>>>>>> 8d989a88
			interaction,
			toolUse,
			this.projectEditor,
		);
		if (isError) {
			interaction.conversationLogger.logError(`Tool Result (${toolUse.toolName}): ${toolResponse}`);
		}
<<<<<<< HEAD
		await interaction.conversationLogger.logToolResult(
			toolUse.toolName,
			`BBai was ${isError ? 'unsuccessful' : 'successful'} with tool run: \n${bbaiResponse}`,
			//interaction.conversationStats,
			//interaction.tokenUsageStatement, // token usage is recorded with the tool use
=======
		await interaction.conversationLogger.logToolUse(
			toolUse.toolName,
			toolUse.toolInput,
			toolUseInputFormatter,
			interaction.conversationStats,
			interaction.tokenUsageTurn,
			interaction.tokenUsageStatement,
			interaction.tokenUsageConversation,
>>>>>>> 8d989a88
		);

		await interaction.conversationLogger.logToolResult(
			toolUse.toolName,
			toolResults,
			toolRunResultFormatter,
		);

		// Extract thinking content from the response
		const thinkingContent = this.extractThinkingContent(response);
		//logger.error(`OrchestratorController: Extracted thinking for tool: ${toolUse.toolName}`, thinkingContent);

		return { bbaiResponse, toolResponse, thinkingContent };
	}

	async handleStatement(statement: string, conversationId: ConversationId): Promise<ConversationResponse> {
		this.isCancelled = false;
		const interaction = this.interactionManager.getInteraction(conversationId) as LLMConversationInteraction;
		if (!interaction) {
			throw new Error(`No interaction found for ID: ${conversationId}`);
		}
		if (!statement) {
			this.eventManager.emit(
				'projectEditor:conversationError',
				{
					conversationId: interaction.id,
					conversationTitle: interaction.title || '',
					conversationStats: {
						statementCount: this.statementCount,
						statementTurnCount: this.statementTurnCount,
						conversationTurnCount: this.conversationTurnCount,
					},
					error: 'Missing statement',
					code: 'EMPTY_PROMPT' as const,
				} as EventPayloadMap['projectEditor']['projectEditor:conversationError'],
			);
			throw new Error('Missing statement');
		}
		/*
		logger.info(
			`OrchestratorController: Starting handleStatement. Prompt: "${
				statement.substring(0, 50)
			}...", ConversationId: ${this.conversation.id}`,
		);
		 */

		if (!interaction.title) {
			interaction.title = await this.generateConversationTitle(statement, interaction.id);
		}
		await this.projectEditor.updateProjectInfo();

		this._statementTurnCount = 0;
		this._conversationTurnCount++;
		this._statementCount++;

		const conversationReady: ConversationStart & { conversationStats: ConversationMetrics } = {
			conversationId: interaction.id,
			conversationTitle: interaction.title,
			timestamp: new Date().toISOString(),
			conversationStats: {
				statementCount: this._statementCount,
				statementTurnCount: this._statementTurnCount,
				conversationTurnCount: this._conversationTurnCount,
			},
			//tokenUsageStatement: {inputTokens:0,outputTokens:0,totalTokens:0},
			tokenUsageConversation: this.tokenUsageTotals,
		};
		this.eventManager.emit(
			'projectEditor:conversationReady',
			conversationReady as EventPayloadMap['projectEditor']['projectEditor:conversationReady'],
		);

		const speakOptions: LLMSpeakWithOptions = {
			//temperature: 0.7,
			//maxTokens: 1000,
		};

		let currentResponse: LLMSpeakWithResponse | null = null;
		const maxTurns = 25; // Maximum number of turns for the run loop

		try {
			logger.info(
				`OrchestratorController: Calling conversation.converse for turn ${this._statementTurnCount} with statement: "${
					statement.substring(0, 50)
				}..."`,
			);

			currentResponse = await interaction.converse(statement, speakOptions);
			logger.info('OrchestratorController: Received response from LLM');
			//logger.debug('OrchestratorController: LLM Response:', currentResponse);

			// Update orchestrator's stats
			this.updateStats(interaction.id, interaction.getAllStats());
		} catch (error) {
			logger.error(`OrchestratorController: Error in LLM communication:`, error);
			throw error;
		}

		// Save the conversation immediately after the first response
		logger.info(
			`OrchestratorController: Saving conversation at beginning of statement: ${interaction.id}[${this._statementCount}][${this._statementTurnCount}]`,
		);
		await this.saveInitialConversationWithResponse(interaction, currentResponse);

		let loopTurnCount = 0;

		while (loopTurnCount < maxTurns && !this.isCancelled) {
			logger.warn(`OrchestratorController: LOOP: turns ${loopTurnCount}`);
			try {
				// Handle tool calls and collect toolResponse
				const bbaiResponses = [];
				const toolResponses = [];
				if (currentResponse.messageResponse.toolsUsed && currentResponse.messageResponse.toolsUsed.length > 0) {
					for (const toolUse of currentResponse.messageResponse.toolsUsed) {
						logger.info('OrchestratorController: Handling tool', toolUse);
						try {
							const { bbaiResponse, toolResponse, thinkingContent } = await this.handleToolUse(
								interaction,
								toolUse,
								currentResponse.messageResponse,
							);
							bbaiResponses.push(bbaiResponse);
							toolResponses.push(toolResponse);
							logger.debug(
								`OrchestratorController: Thinking content for ${toolUse.toolName}:`,
								thinkingContent,
							);
							// You can use thinkingContent here as needed, e.g., add it to a separate array or log it
						} catch (error) {
							logger.warn(
								`OrchestratorController: Error handling tool ${toolUse.toolName}: ${error.message}`,
							);
							toolResponses.push(`Error with ${toolUse.toolName}: ${error.message}`);
						}
					}
				}
				logger.warn(`OrchestratorController: LOOP: turns ${loopTurnCount} - handled all tools`);

				loopTurnCount++;
				const allBbaiResponses = bbaiResponses.join('\n');
				const allToolRunsResonse = toolResponses.join('\n');
				// If there's tool toolResponse, send it back to the LLM
				if (allBbaiResponses || allToolRunsResonse) {
					try {
						await this.projectEditor.updateProjectInfo();

						statement =
							`BBai Feedback:\n${allBbaiResponses}\nTool use feedback:\n${allToolRunsResonse}\nPlease continue the conversation.`;

						currentResponse = await interaction.speakWithLLM(statement, speakOptions);

						/*
						// Emit conversation entry event with updated stats
						this.eventManager.emit(
							'projectEditor:conversationEntry',
							{
								type: 'human',
								timestamp: new Date().toISOString(),
								content: statement,
								...getConversationStats(),
							} as EventPayloadMap['projectEditor']['projectEditor:conversationEntry']
						);
						 */
						//logger.info('OrchestratorController: tool response', currentResponse);
					} catch (error) {
						logger.error(`OrchestratorController: Error in LLM communication: ${error.message}`);
						throw error; // This error is likely fatal, so we'll throw it to be caught by the outer try-catch
					}
				} else {
					// No more tool toolResponse, exit the loop
					break;
				}
			} catch (error) {
				logger.error(`OrchestratorController: Error in conversation turn ${loopTurnCount}: ${error.message}`);
				if (loopTurnCount === maxTurns - 1) {
					throw error; // If it's the last turn, throw the error to be caught by the outer try-catch
				}
				// For non-fatal errors, log and continue to the next turn
				currentResponse = {
					messageResponse: {
						answerContent: [{
							type: 'text',
							text: `Error occurred: ${error.message}. Continuing conversation.`,
						}],
					},
					messageMeta: {},
				} as LLMSpeakWithResponse;
			}
		}
		logger.warn(`OrchestratorController: LOOP: DONE turns ${loopTurnCount}`);

		//if (this.formatCommand) await runFormatCommand(this.projectRoot, this.formatCommand);

		if (this.isCancelled) {
			logger.warn('OrchestratorController: Operation was cancelled.');
		} else if (loopTurnCount >= maxTurns) {
			logger.warn(`OrchestratorController: Reached maximum number of turns (${maxTurns}) in conversation.`);
		}
		this._statementTurnCount = loopTurnCount;
		this._conversationTurnCount += loopTurnCount;

		// Final save of the entire conversation at the end of the loop
		logger.info(
			`OrchestratorController: Saving conversation at end of statement: ${interaction.id}[${this._statementCount}][${this._statementTurnCount}]`,
		);
		await this.saveConversationAfterStatement(interaction, currentResponse);
		logger.info(
			`OrchestratorController: Final save of conversation: ${interaction.id}[${this._statementCount}][${this._statementTurnCount}]`,
		);
		logger.info(
			`OrchestratorController: Final save of conversation: ${interaction.id}[${this._statementCount}][${this._statementTurnCount}]`,
		);

		/*
		const getConversationStats = (interaction: LLMConversationInteraction) => ({
			conversationId: interaction.id || '',
			conversationTitle: interaction.title || '',
			conversationStats: {
				statementCount: this._statementCount,
				statementTurnCount: this._statementTurnCount,
				conversationTurnCount: this._conversationTurnCount,
			},
			tokenUsageConversation : currentResponse.messageResponse.usage || this.tokenUsageTotals,
		});
 */

		let answer = '';
		let assistantThinking = '';

		if (
			currentResponse.messageResponse.answerContent &&
			Array.isArray(currentResponse.messageResponse.answerContent)
		) {
			for (const part of currentResponse.messageResponse.answerContent) {
				if (typeof part === 'object' && 'type' in part && part.type === 'text' && 'text' in part) {
					const text = part.text;
					const replyMatch = text.match(/<reply>(.*?)<\/reply>/s);
					if (replyMatch) {
						answer += replyMatch[1].trim() + '\n';
					} else {
						assistantThinking += text.trim() + '\n';
					}
				}
			}
		}

		answer = answer.trim();
		assistantThinking = assistantThinking.trim();

		logger.debug(`OrchestratorController: Extracted answer: ${answer}`);
		logger.debug(`OrchestratorController: Extracted assistantThinking: ${assistantThinking}`);

		const statementAnswer: ConversationResponse = {
			response: currentResponse.messageResponse,
			messageMeta: currentResponse.messageMeta,
			conversationId: interaction.id,
			conversationTitle: interaction.title,
			conversationStats: {
				statementCount: this._statementCount,
				statementTurnCount: this._statementTurnCount,
				conversationTurnCount: this._conversationTurnCount,
			},
			tokenUsageStatement: currentResponse.messageResponse.usage || {
				inputTokens: 0,
				outputTokens: 0,
				totalTokens: 0,
			},
			tokenUsageConversation: this.tokenUsageTotals,
			answer,
			assistantThinking,
		};

		this.eventManager.emit(
			'projectEditor:conversationAnswer',
			statementAnswer as EventPayloadMap['projectEditor']['projectEditor:conversationAnswer'],
		);

		return statementAnswer;
	}

	async cancelCurrentOperation(conversationId: ConversationId): Promise<void> {
		logger.info(`OrchestratorController: Cancelling operation for conversation: ${conversationId}`);
		this.isCancelled = true;
		// TODO: Implement cancellation of current LLM call if possible
		// This might involve using AbortController or similar mechanism
		// depending on how the LLM provider's API is implemented
	}

	public async stageAndCommitAfterPatching(interaction: LLMConversationInteraction): Promise<void> {
		//if (!interaction) {
		//	throw new Error(`No interaction found for ID: ${interaction.id}`);
		//}
		const projectEditor = this.projectEditor;
		await stageAndCommitAfterPatching(
			interaction,
			projectEditor.projectRoot,
			projectEditor.patchedFiles,
			projectEditor.patchContents,
			projectEditor,
		);
		projectEditor.patchedFiles.clear();
		projectEditor.patchContents.clear();
	}

	async logPatchAndCommit(interaction: LLMConversationInteraction, filePath: string, patch: string): Promise<void> {
		this.projectEditor.patchedFiles.add(filePath);
		this.projectEditor.patchContents.set(filePath, patch);
		await this.projectEditor.orchestratorController.stageAndCommitAfterPatching(interaction);
		// Log the applied changes
		const persistence = await new ConversationPersistence(interaction.id, this.projectEditor).init();
		await persistence.logPatch(filePath, patch);
	}

	async revertLastPatch(): Promise<void> {
		const primaryInteraction = this.primaryInteraction;
		if (!primaryInteraction) {
			throw new Error('No active conversation. Cannot revert patch.');
		}

		const persistence = await new ConversationPersistence(primaryInteraction.id, this.projectEditor).init();
		const patchLog = await persistence.getPatchLog();

		if (patchLog.length === 0) {
			throw new Error('No patches to revert.');
		}

		const lastPatch = patchLog[patchLog.length - 1];
		const { filePath, patch } = lastPatch;

		try {
			const currentContent = await Deno.readTextFile(filePath);

			// Create a reverse patch
			const patchResult = diff.applyPatch(currentContent, patch);
			if (typeof patchResult === 'boolean') {
				throw new Error('Failed to apply original patch. Cannot create reverse patch.');
			}
			const reversePatch = diff.createPatch(filePath, patchResult, currentContent);

			// Apply the reverse patch
			const revertedContent = diff.applyPatch(currentContent, reversePatch);

			if (revertedContent === false) {
				throw new Error('Failed to revert patch. The current file content may have changed.');
			}

			await Deno.writeTextFile(filePath, revertedContent);
			logger.info(`OrchestratorController: Last patch reverted for file: ${filePath}`);

			// Remove the last patch from the log
			await persistence.removeLastPatch();
		} catch (error) {
			logger.error(`Error reverting last patch: ${error.message}`);
			throw error;
		}
	}
}

export default OrchestratorController;<|MERGE_RESOLUTION|>--- conflicted
+++ resolved
@@ -453,20 +453,6 @@
 	private async handleToolUse(
 		interaction: LLMConversationInteraction,
 		toolUse: LLMAnswerToolUse,
-<<<<<<< HEAD
-		_response: unknown,
-	): Promise<string> {
-		logger.error(`Handling tool use for: ${toolUse.toolName}`);
-		await interaction.conversationLogger.logToolUse(
-			toolUse.toolName,
-			toolUse.toolInput,
-			//interaction.conversationStats,
-			//interaction.tokenUsageTurn,
-			//interaction.tokenUsageStatement,
-			//interaction.tokenUsageConversation,
-		);
-		const { messageId: _messageId, toolResponse, bbaiResponse, isError } = await this.toolManager.handleToolUse(
-=======
 		response: LLMProviderMessageResponse,
 	): Promise<{ bbaiResponse: string; toolResponse: string; thinkingContent: string }> {
 		logger.error(`OrchestratorController: Handling tool use for: ${toolUse.toolName}`);
@@ -480,7 +466,6 @@
 			toolUseInputFormatter,
 			toolRunResultFormatter,
 		} = await this.toolManager.handleToolUse(
->>>>>>> 8d989a88
 			interaction,
 			toolUse,
 			this.projectEditor,
@@ -488,13 +473,6 @@
 		if (isError) {
 			interaction.conversationLogger.logError(`Tool Result (${toolUse.toolName}): ${toolResponse}`);
 		}
-<<<<<<< HEAD
-		await interaction.conversationLogger.logToolResult(
-			toolUse.toolName,
-			`BBai was ${isError ? 'unsuccessful' : 'successful'} with tool run: \n${bbaiResponse}`,
-			//interaction.conversationStats,
-			//interaction.tokenUsageStatement, // token usage is recorded with the tool use
-=======
 		await interaction.conversationLogger.logToolUse(
 			toolUse.toolName,
 			toolUse.toolInput,
@@ -503,7 +481,6 @@
 			interaction.tokenUsageTurn,
 			interaction.tokenUsageStatement,
 			interaction.tokenUsageConversation,
->>>>>>> 8d989a88
 		);
 
 		await interaction.conversationLogger.logToolResult(
