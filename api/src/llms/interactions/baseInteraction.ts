import type { LLMSpeakWithOptions, LLMSpeakWithResponse } from '../../types.ts';
import LLM from '../providers/baseLLM.ts';
import { LLMCallbackType } from 'api/types.ts';
import { ConversationId, ConversationMetrics, ConversationTokenUsage, TokenUsage } from 'shared/types.ts';
import type {
	LLMMessageContentPart,
	LLMMessageContentPartImageBlock,
	LLMMessageContentParts,
	LLMMessageContentPartTextBlock,
	LLMMessageContentPartToolResultBlock,
	LLMMessageProviderResponse,
} from '../llmMessage.ts';
import LLMMessage from 'api/llms/llmMessage.ts';
import LLMTool, { LLMToolRunResultContent } from 'api/llms/llmTool.ts';
import { ConversationLogger, ConversationLoggerEntryType } from 'shared/conversationLogger.ts';
import { logger } from 'shared/logger.ts';
import { generateConversationId } from 'shared/conversationManagement.ts';

class LLMInteraction {
	public id: string;
	public title: string = '';
	public createdAt: Date = new Date();
	public updatedAt: Date = new Date();
	private _totalProviderRequests: number = 0;
	// count of turns for most recent statement
	protected _statementTurnCount: number = 0;
	// count of turns for all statement
	protected _conversationTurnCount: number = 0;
	// count of statements
	protected _statementCount: number = 0;
	// token usage for most recent statement
	protected _tokenUsageTurn: TokenUsage = { totalTokens: 0, inputTokens: 0, outputTokens: 0 };
	// token usage for most recent statement
	protected _tokenUsageStatement: TokenUsage = { totalTokens: 0, inputTokens: 0, outputTokens: 0 };
	// token usage for for all statements
	protected _tokenUsageInteraction: ConversationTokenUsage = {
		totalTokensTotal: 0,
		inputTokensTotal: 0,
		outputTokensTotal: 0,
	};

	protected llm: LLM;
	protected messages: LLMMessage[] = [];
	protected tools: Map<string, LLMTool> = new Map();
	protected _baseSystem: string = '';
	public conversationLogger!: ConversationLogger;

	private _model: string = '';

	protected _maxTokens: number = 8192;
	protected _temperature: number = 0.2;
	protected _currentPrompt: string = '';

	constructor(llm: LLM, conversationId?: ConversationId) {
		this.id = conversationId ?? generateConversationId();
		this.llm = llm;
	}

	public async init(): Promise<LLMInteraction> {
		try {
			const projectRoot = await this.llm.invoke(LLMCallbackType.PROJECT_ROOT);
			const logEntryHandler = async (
				type: ConversationLoggerEntryType,
				timestamp: string,
				content: string,
				conversationStats: ConversationMetrics,
				tokenUsageTurn: TokenUsage,
				tokenUsageStatement: TokenUsage,
				tokenUsageConversation: ConversationTokenUsage,
			) => {
				await this.llm.invoke(
					LLMCallbackType.LOG_ENTRY_HANDLER,
					type,
					timestamp,
					content,
					conversationStats,
					tokenUsageTurn,
					tokenUsageStatement,
					tokenUsageConversation,
				);
			};
			this.conversationLogger = await new ConversationLogger(projectRoot, this.id, logEntryHandler).init();
		} catch (error) {
			logger.error('Failed to initialize LLMConversationInteraction:', error);
			throw error;
		}
		return this;
	}

	public get conversationStats(): ConversationMetrics {
		return {
			statementCount: this._statementCount,
			statementTurnCount: this._statementTurnCount,
			conversationTurnCount: this._conversationTurnCount,
		};
	}
	public set conversationStats(stats: ConversationMetrics) {
		this._statementCount = stats.statementCount;
		this._statementTurnCount = stats.statementTurnCount;
		this._conversationTurnCount = stats.conversationTurnCount;
	}

	public get totalProviderRequests(): number {
		return this._totalProviderRequests;
	}
	public set totalProviderRequests(count: number) {
		this._totalProviderRequests = count;
	}

	// count of turns for most recent statement
	public get statementTurnCount(): number {
		return this._statementTurnCount;
	}
	public set statementTurnCount(count: number) {
		this._statementTurnCount = count;
	}
	// count of turns for all statement
	public get conversationTurnCount(): number {
		return this._conversationTurnCount;
	}
	public set conversationTurnCount(count: number) {
		this._conversationTurnCount = count;
	}
	// count of statements
	public get statementCount(): number {
		return this._statementCount;
	}
	public set statementCount(count: number) {
		this._statementCount = count;
	}

	public get tokenUsageTurn(): TokenUsage {
		return this._tokenUsageTurn;
	}
	public set tokenUsageTurn(tokenUsage: TokenUsage) {
		this._tokenUsageTurn = tokenUsage;
	}

	public get tokenUsageStatement(): TokenUsage {
		return this._tokenUsageStatement;
	}
	public set tokenUsageStatement(tokenUsage: TokenUsage) {
		this._tokenUsageStatement = tokenUsage;
	}

	public get tokenUsageInteraction(): ConversationTokenUsage {
		return this._tokenUsageInteraction;
	}
	public set tokenUsageInteraction(tokenUsage: ConversationTokenUsage) {
		this._tokenUsageInteraction = tokenUsage;
	}

	public get inputTokensTotal(): number {
		return this._tokenUsageInteraction.inputTokensTotal;
	}

	public outputTokensTotal(): number {
		return this._tokenUsageInteraction.outputTokensTotal;
	}

	public get totalTokensTotal(): number {
		return this._tokenUsageInteraction.totalTokensTotal;
	}

	//public updateTotals(tokenUsage: TokenUsage, providerRequests: number): void {
	public updateTotals(tokenUsage: TokenUsage): void {
		this._tokenUsageInteraction.totalTokensTotal += tokenUsage.totalTokens;
		this._tokenUsageInteraction.inputTokensTotal += tokenUsage.inputTokens;
		this._tokenUsageInteraction.outputTokensTotal += tokenUsage.outputTokens;
		//this._totalProviderRequests += providerRequests;
		this._tokenUsageStatement = tokenUsage;
		this._statementTurnCount++;
		this._conversationTurnCount++;
	}

	public getAllStats(): ConversationMetrics {
		return {
			//totalProviderRequests: this._totalProviderRequests,
			statementTurnCount: this._statementTurnCount,
			conversationTurnCount: this._conversationTurnCount,
			statementCount: this._statementCount,
			// 			tokenUsageTurn: this._tokenUsageTurn,
			// 			tokenUsageStatement: this._tokenUsageStatement,
			// 			tokenUsageInteraction: this._tokenUsageInteraction
		};
	}

	public prepareSytemPrompt(_system: string): Promise<string> {
		throw new Error("Method 'prepareSytemPrompt' must be implemented.");
	}
	public prepareMessages(_messages: LLMMessage[]): Promise<LLMMessage[]> {
		throw new Error("Method 'prepareMessages' must be implemented.");
	}
	public prepareTools(_tools: LLMTool[]): Promise<LLMTool[]> {
		throw new Error("Method 'prepareTools' must be implemented.");
	}

	public addMessageForUserRole(content: LLMMessageContentPart | LLMMessageContentParts): string {
		const lastMessage = this.getLastMessage();
		//logger.debug('lastMessage for user', lastMessage);
		//this.conversationLogger?.logUserMessage(content);
		if (lastMessage && lastMessage.role === 'user') {
			// Append content to the content array of the last user message
			//logger.debug('Adding content to existing user message', JSON.stringify(content, null, 2));
			if (Array.isArray(content)) {
				lastMessage.content.push(...content);
			} else {
				lastMessage.content.push(content);
			}
			return lastMessage.id ?? '';
		} else {
			// Add a new user message
			//logger.debug('Adding content to new user message', JSON.stringify(content, null, 2));
			const newMessage = new LLMMessage('user', Array.isArray(content) ? content : [content]);
			this.addMessage(newMessage);
			return newMessage.id ?? '';
		}
	}

	public addMessageForAssistantRole(
		content: LLMMessageContentPart | LLMMessageContentParts,
		tool_call_id?: string,
		providerResponse?: LLMMessageProviderResponse,
	): string {
		const lastMessage = this.getLastMessage();
		//logger.debug('lastMessage for assistant', lastMessage);
		//this.conversationLogger?.logAssistantMessage(content);
		if (lastMessage && lastMessage.role === 'assistant') {
			logger.error('Why are we adding another assistant message - SOMETHING IS WRONG!');
			// Append content to the content array of the last assistant message
			//logger.debug('Adding content to existing assistant message', JSON.stringify(content, null, 2));
			if (Array.isArray(content)) {
				lastMessage.content.push(...content);
			} else {
				lastMessage.content.push(content);
			}
			return lastMessage.id ?? '';
		} else {
			// Add a new assistant message
			//logger.debug('Adding content to new assistant message', JSON.stringify(content, null, 2));
			const newMessage = new LLMMessage(
				'assistant',
				Array.isArray(content) ? content : [content],
				tool_call_id,
				providerResponse,
			);
			this.addMessage(newMessage);
			return newMessage.id ?? '';
		}
	}

	public addMessageForToolResult(
		toolUseId: string,
		toolRunResultContent: LLMToolRunResultContent,
		isError: boolean = false,
	): string {
		const toolResult = {
			type: 'tool_result',
			tool_use_id: toolUseId,
			content: Array.isArray(toolRunResultContent) ? toolRunResultContent : [
				typeof toolRunResultContent !== 'string' ? toolRunResultContent : {
					'type': 'text',
					'text': toolRunResultContent,
				} as LLMMessageContentPartTextBlock,
			],
			is_error: isError,
		} as LLMMessageContentPartToolResultBlock;

<<<<<<< HEAD
		/*
		if (isError) {
			this.conversationLogger?.logError(`Tool Result (${toolUseId}): ${JSON.stringify(toolRunResultContent)}`);
		} else {
			this.conversationLogger?.logToolResult(toolUseId, toolRunResultContent);
		}
		 */

=======
>>>>>>> 8d989a88
		const lastMessage = this.getLastMessage();
		if (lastMessage && lastMessage.role === 'user') {
			// Check if there's an existing tool result with the same toolUseId
			const existingToolResultIndex = lastMessage.content.findIndex(
				(part): part is LLMMessageContentPartToolResultBlock =>
					part.type === 'tool_result' && part.tool_use_id === toolUseId,
			);

			if (existingToolResultIndex !== -1) {
				// Update existing tool result
				const existingToolResult = lastMessage
					.content[existingToolResultIndex] as LLMMessageContentPartToolResultBlock;
				if (existingToolResult.content && Array.isArray(existingToolResult.content)) {
					existingToolResult.content.push(
						...(Array.isArray(toolResult.content)
							? toolResult.content as (LLMMessageContentPartTextBlock | LLMMessageContentPartImageBlock)[]
							: toolResult.content && 'type' in toolResult.content &&
									((toolResult.content as LLMMessageContentPart).type === 'text' ||
										(toolResult.content as LLMMessageContentPart).type === 'image')
							? [toolResult.content as LLMMessageContentPartTextBlock | LLMMessageContentPartImageBlock]
							: []),
					);
				} else {
					existingToolResult.content = Array.isArray(toolResult.content)
						? toolResult.content as (LLMMessageContentPartTextBlock | LLMMessageContentPartImageBlock)[]
						: toolResult.content && 'type' in toolResult.content &&
								((toolResult.content as LLMMessageContentPart).type === 'text' ||
									(toolResult.content as LLMMessageContentPart).type === 'image')
						? [toolResult.content as LLMMessageContentPartTextBlock | LLMMessageContentPartImageBlock]
						: [];
				}
				existingToolResult.is_error = existingToolResult.is_error || isError;
				logger.debug('Updating existing tool result', JSON.stringify(toolResult, null, 2));
				return lastMessage.id ?? '';
			} else {
				// Add new tool result to existing user message
				logger.debug('Adding new tool result to existing user message', JSON.stringify(toolResult, null, 2));
				lastMessage.content.push(toolResult);
				return lastMessage.id ?? '';
			}
		} else {
			// Add a new user message with the tool result
			logger.debug('Adding new user message with tool result', JSON.stringify(toolResult, null, 2));
			const newMessage = new LLMMessage('user', [toolResult]);
			this.addMessage(newMessage);
			return newMessage.id ?? '';
		}
	}

	public addMessage(message: Omit<LLMMessage, 'timestamp'> | LLMMessage): void {
		let completeMessage: LLMMessage;
		if (message instanceof LLMMessage) {
			completeMessage = message;
			completeMessage.setTimestamp();
		} else {
			completeMessage = new LLMMessage(
				message.role,
				message.content,
				message.tool_call_id,
				message.providerResponse,
				message.id,
			);
		}
		this.messages.push(completeMessage);
	}

	public getMessages(): LLMMessage[] {
		return this.messages;
	}

	public getLastMessage(): LLMMessage {
		return this.messages.slice(-1)[0];
	}

	public getId(): string {
		return this.id;
	}

	public getLastMessageContent(): LLMMessageContentParts | undefined {
		const lastMessage = this.getLastMessage();
		return lastMessage?.content;
	}

	public clearMessages(): void {
		this.messages = [];
	}

	get llmProviderName(): string {
		return this.llm.llmProviderName;
	}

	get currentPrompt(): string {
		return this._currentPrompt;
	}

	set currentPrompt(value: string) {
		this._currentPrompt = value;
	}

	get baseSystem(): string {
		return this._baseSystem;
	}

	set baseSystem(value: string) {
		this._baseSystem = value;
	}

	get model(): string {
		return this._model;
	}

	set model(value: string) {
		this._model = value;
	}

	get maxTokens(): number {
		return this._maxTokens;
	}

	set maxTokens(value: number) {
		this._maxTokens = value;
	}

	get temperature(): number {
		return this._temperature;
	}

	set temperature(value: number) {
		this._temperature = value;
	}

	addTool(tool: LLMTool): void {
		this.tools.set(tool.name, tool);
	}

	addTools(tools: LLMTool[]): void {
		tools.forEach((tool: LLMTool) => {
			this.addTool(tool);
		});
	}

	getTool(name: string): LLMTool | undefined {
		return this.tools.get(name);
	}

	allTools(): Map<string, LLMTool> {
		return this.tools;
	}

	getAllTools(): LLMTool[] {
		return Array.from(this.tools.values());
	}
	listTools(): string[] {
		return Array.from(this.tools.keys());
	}

	clearTools(): void {
		this.tools.clear();
	}

	async speakWithLLM(
		prompt: string,
		speakOptions?: LLMSpeakWithOptions,
	): Promise<LLMSpeakWithResponse> {
		if (!speakOptions) {
			speakOptions = {} as LLMSpeakWithOptions;
		}

		//logger.debug(`speakWithLLM - calling addMessageForUserRole for turn ${this._statementTurnCount}` );
		this.addMessageForUserRole({ type: 'text', text: prompt });
		//this.conversationLogger.logUserMessage(prompt);

		const response = await this.llm.speakWithRetry(this, speakOptions);

		/*
		const contentPart: LLMMessageContentPart = response.messageResponse
			.answerContent[0] as LLMMessageContentPartTextBlock;
		const msg = contentPart.text;
		const conversationStats: ConversationMetrics = {
			statementCount: this.statementCount,
			statementTurnCount: this.statementTurnCount,
			conversationTurnCount: this.conversationTurnCount,
		};
		const tokenUsage: TokenUsage = response.messageResponse.usage;
		this.conversationLogger.logAssistantMessage(msg, conversationStats, tokenUsage);
		 */

		return response;
	}
}

export default LLMInteraction;<|MERGE_RESOLUTION|>--- conflicted
+++ resolved
@@ -266,17 +266,6 @@
 			is_error: isError,
 		} as LLMMessageContentPartToolResultBlock;
 
-<<<<<<< HEAD
-		/*
-		if (isError) {
-			this.conversationLogger?.logError(`Tool Result (${toolUseId}): ${JSON.stringify(toolRunResultContent)}`);
-		} else {
-			this.conversationLogger?.logToolResult(toolUseId, toolRunResultContent);
-		}
-		 */
-
-=======
->>>>>>> 8d989a88
 		const lastMessage = this.getLastMessage();
 		if (lastMessage && lastMessage.role === 'user') {
 			// Check if there's an existing tool result with the same toolUseId
