--- conflicted
+++ resolved
@@ -5,11 +5,7 @@
 import LLM from './baseLLM.ts';
 import LLMInteraction from '../interactions/baseInteraction.ts';
 import LLMMessage, { LLMMessageContentParts, LLMMessageContentPartTextBlock } from 'api/llms/llmMessage.ts';
-<<<<<<< HEAD
-import LLMTool from '../llmTool.ts';
-=======
 import LLMTool from 'api/llms/llmTool.ts';
->>>>>>> 8d989a88
 import { createError } from '../../utils/error.utils.ts';
 import { ErrorType, LLMErrorOptions } from '../../errors/error.ts';
 import { logger } from 'shared/logger.ts';
@@ -120,16 +116,6 @@
 		try {
 			//logger.info('llms-anthropic-speakWith-messageParams', messageParams);
 
-<<<<<<< HEAD
-			//const { data: anthropicMessageStream, response: anthropicResponse } = await this.anthropic.beta.promptCaching.messages.create(
-			const { data: anthropicMessageStream, response: anthropicResponse } = await this.anthropic.messages.create(
-				messageParams as Anthropic.MessageCreateParams,
-				{
-					headers: { 'anthropic-beta': 'max-tokens-3-5-sonnet-2024-07-15' },
-					//headers: { 'anthropic-beta': ['max-tokens-3-5-sonnet-2024-07-15', 'prompt-caching-2024-07-31'] },
-				},
-			).withResponse();
-=======
 			//const { data: anthropicMessageStream, response: anthropicResponse } = await this.anthropic.messages.create(
 			const { data: anthropicMessageStream, response: anthropicResponse } = await this.anthropic.beta
 				.promptCaching.messages.create(
@@ -139,7 +125,6 @@
 						//headers: { 'anthropic-beta': ['max-tokens-3-5-sonnet-2024-07-15', 'prompt-caching-2024-07-31'] },
 					},
 				).withResponse();
->>>>>>> 8d989a88
 
 			const anthropicMessage = anthropicMessageStream as Anthropic.Message;
 			//logger.info('llms-anthropic-anthropicMessage', anthropicMessage);
