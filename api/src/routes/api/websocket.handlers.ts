--- conflicted
+++ resolved
@@ -228,22 +228,10 @@
 
 	// Method to send messages back to the client
 	private sendMessage = (ws: WebSocket, type: string, data: any) => {
-<<<<<<< HEAD
-		//logger.debug(`Sending WebSocket message: type=${type}, data=${JSON.stringify(data)}`);
-		//logger.debug('WebSocketHandler-sendMessage called');
-		ws.send(JSON.stringify({ type, data }));
-	};
-	// 	private sendMessage = debounce((ws: WebSocket, type: string, data: any) => {
-	// 		//logger.debug(`Sending WebSocket message: type=${type}, data=${JSON.stringify(data)}`);
-	// 		//logger.debug('WebSocketHandler-sendMessage called');
-	// 		ws.send(JSON.stringify({ type, data }));
-	// 	}, 50); // 50ms debounce
-=======
 		//logger.debug(`WebSocketHandler: Sending message for conversationId: ${conversationId}: type=${type}, data=${JSON.stringify(data)}`);
 		logger.info(`WebSocketHandler: Sending message of type: ${type}`);
 		ws.send(JSON.stringify({ type, data }));
 	};
->>>>>>> 8d989a88
 }
 
 export default WebSocketHandler;
