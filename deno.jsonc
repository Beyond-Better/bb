{
	"name": "bbai",
<<<<<<< HEAD
	"version": "0.0.8a-alpha",
=======
	"version": "0.0.9-alpha",
>>>>>>> 8d989a88
	"exports": "./cli/src/main.ts",
	"tasks": {
		"tool:check-types": "deno check --all $DENO_ARGS",
		"tool:test": "deno test --allow-all $DENO_ARGS",
		"tool:format": "deno fmt $DENO_ARGS",
		"format": "deno fmt src/ && deno task -c ./cli/deno.jsonc format && deno task -c ./api/deno.jsonc format",
		"format-deno": "deno fmt ./deno.jsonc ./cli/deno.jsonc ./api/deno.jsonc",
		"check-types": "deno task -c ./cli/deno.jsonc check-types && deno task -c ./api/deno.jsonc check-types",
		"check-format": "deno task -c ./cli/deno.jsonc check-format && deno task -c ./api/deno.jsonc check-format",
		"start-api": "deno task -c ./api/deno.jsonc start",
		"start-api-dev": "deno task -c ./api/deno.jsonc dev",
		"build": "deno task -c ./cli/deno.jsonc build && deno task -c ./api/deno.jsonc build",
		"homebrew": "deno task -c ./cli/deno.jsonc build && deno task -c ./api/deno.jsonc build",
		"test": "deno task -c ./cli/deno.jsonc test && deno task -c ./api/deno.jsonc test",
		"update-deps": "deno task -c ./cli/deno.jsonc update-deps && deno task -c ./api/deno.jsonc update-deps",
		"update-version": "deno run --allow-read --allow-write --allow-run ./scripts/update_version.ts"
	},
	"importMap": "./import_map.json",
	"fmt": {
		"useTabs": true,
		"lineWidth": 120,
		"indentWidth": 4,
		"semiColons": true,
		"singleQuote": true,
		"proseWrap": "preserve",
		"include": [
			"src/",
			"cli/src/",
			"api/src/"
		],
		"exclude": [
			"src/testdata/",
			"src/fixtures/**/*.ts"
		]
	}
}<|MERGE_RESOLUTION|>--- conflicted
+++ resolved
@@ -1,10 +1,6 @@
 {
 	"name": "bbai",
-<<<<<<< HEAD
-	"version": "0.0.8a-alpha",
-=======
 	"version": "0.0.9-alpha",
->>>>>>> 8d989a88
 	"exports": "./cli/src/main.ts",
 	"tasks": {
 		"tool:check-types": "deno check --all $DENO_ARGS",
