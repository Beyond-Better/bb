--- conflicted
+++ resolved
@@ -1,10 +1,6 @@
 {
 	"name": "bbai",
-<<<<<<< HEAD
-	"version": "0.0.7-alpha",
-=======
 	"version": "0.0.8-alpha",
->>>>>>> fca3fde4
 	"exports": "./cli/src/main.ts",
 	"tasks": {
 		"tool:check-types": "deno check --all $DENO_ARGS",
