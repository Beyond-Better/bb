--- conflicted
+++ resolved
@@ -177,12 +177,6 @@
 		const footer = color(`╰${'─'.repeat(this._maxLineLength - 1)}`);
 
 		let formattedMessage = message.trim();
-<<<<<<< HEAD
-		//if (type === 'tool_use') {
-		//	formattedMessage = this.prettifyJsonInMessage(formattedMessage);
-		//}
-=======
->>>>>>> 8d989a88
 
 		//const wrappedMessage = this.wrapText(formattedMessage, color('│ '), '');
 		const wrappedMessage = this.wrapText(formattedMessage, color('  '), '');
