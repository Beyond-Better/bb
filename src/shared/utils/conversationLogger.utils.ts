import { join } from '@std/path';
import { ensureDir } from '@std/fs';

import { ConversationId, ConversationMetrics, ConversationTokenUsage, TokenUsage } from 'shared/types.ts';
import { getBbaiDataDir } from 'shared/dataDir.ts';
import { LogFormatter } from 'shared/logFormatter.ts';
import { logger } from 'shared/logger.ts';
import {
	LLMMessageContentPart,
	LLMMessageContentPartImageBlock,
	LLMMessageContentParts,
	LLMMessageContentPartTextBlock,
} from 'api/llms/llmMessage.ts';
import LLMTool, {
	LLMToolInputSchema,
	LLMToolRunResultContent,
	LLMToolRunResultFormatter,
	LLMToolUseInputFormatter,
} from 'api/llms/llmTool.ts';

export type ConversationLoggerEntryType = 'user' | 'assistant' | 'tool_use' | 'tool_result' | 'auxiliary' | 'error'; //text_change

export class ConversationLogger {
	private logFile!: string;

	constructor(
		private startDir: string,
		private conversationId: ConversationId,
		private logEntryHandler: (
			type: ConversationLoggerEntryType,
			timestamp: string,
			content: string,
			conversationStats: ConversationMetrics,
			tokenUsageTurn: TokenUsage,
			tokenUsageStatement: TokenUsage,
			tokenUsageConversation: ConversationTokenUsage,
		) => {},
	) {}

	async init(): Promise<ConversationLogger> {
		const bbaiDataDir = await getBbaiDataDir(this.startDir);
		const conversationLogsDir = join(bbaiDataDir, 'conversations', this.conversationId);
		await ensureDir(conversationLogsDir);
		this.logFile = join(conversationLogsDir, 'conversation.log');
		return this;
	}

	private async appendToLog(content: string) {
		await Deno.writeTextFile(this.logFile, content + '\n', { append: true });
	}

	private getTimestamp(): string {
		return new Date().toISOString();
	}

	private async logEntry(
		type: ConversationLoggerEntryType,
		message: string,
<<<<<<< HEAD
		conversationStats: ConversationMetrics = { statementCount: 0, turnCount: 0, totalTurnCount: 0 },
=======
		conversationStats: ConversationMetrics = { statementCount: 0, statementTurnCount: 0, conversationTurnCount: 0 },
>>>>>>> 8d989a88
		tokenUsageTurn: TokenUsage = {
			inputTokens: 0,
			outputTokens: 0,
			totalTokens: 0,
		},
		tokenUsageStatement: TokenUsage = {
			inputTokens: 0,
			outputTokens: 0,
			totalTokens: 0,
		},
		tokenUsageConversation: ConversationTokenUsage = {
			inputTokensTotal: 0,
			outputTokensTotal: 0,
			totalTokensTotal: 0,
		},
	) {
		const timestamp = this.getTimestamp();

		try {
			await this.logEntryHandler(
				type,
				timestamp,
				message,
				conversationStats,
				tokenUsageTurn,
				tokenUsageStatement,
				tokenUsageConversation,
			);
		} catch (error) {
<<<<<<< HEAD
			console.error('Error in logEntryHandler:', error);
=======
			logger.error('Error in logEntryHandler:', error);
>>>>>>> 8d989a88
		}

		const entry = LogFormatter.createRawEntryWithSeparator(
			type,
			timestamp,
			message,
			conversationStats,
			tokenUsageTurn,
			tokenUsageStatement,
			tokenUsageConversation,
		);

		try {
			await this.appendToLog(entry);
		} catch (error) {
<<<<<<< HEAD
			console.error('Error appending to log:', error);
=======
			logger.error('Error appending to log:', error);
>>>>>>> 8d989a88
		}
	}

	async logUserMessage(message: string, conversationStats?: ConversationMetrics) {
		await this.logEntry('user', message, conversationStats);
	}

	async logAssistantMessage(
		message: string,
		conversationStats?: ConversationMetrics,
		tokenUsageTurn?: TokenUsage,
		tokenUsageStatement?: TokenUsage,
		tokenUsageConversation?: ConversationTokenUsage,
	) {
		await this.logEntry(
			'assistant',
			message,
			conversationStats,
			tokenUsageTurn,
			tokenUsageStatement,
			tokenUsageConversation,
		);
	}

	async logAuxiliaryMessage(message: string) {
		await this.logEntry(
			'auxiliary',
			message,
		);
	}

	async logToolUse(
		toolName: string,
<<<<<<< HEAD
		toolInput: object,
=======
		toolInput: LLMToolInputSchema,
		toolInputFormatter: LLMToolUseInputFormatter,
>>>>>>> 8d989a88
		conversationStats?: ConversationMetrics,
		tokenUsageTurn?: TokenUsage,
		tokenUsageStatement?: TokenUsage,
		tokenUsageConversation?: ConversationTokenUsage,
	) {
		let message: string;
		try {
<<<<<<< HEAD
			message = `Tool: ${toolName}\nInput: \n${JSON.stringify(toolInput, null, 2)}`;
		} catch (error) {
			console.error(`Error formatting tool use for ${toolName}:`, error);
			message = `Tool: ${toolName}\nInput: [Error formatting input]`;
=======
			message = `Tool: ${toolName}\n\n${toolInputFormatter(toolInput, 'console')}`;
		} catch (error) {
			logger.error(`Error formatting tool use for ${toolName}:`, error);
			message = `Tool: ${toolName}\nInput:\n**Error formatting input**\n${JSON.stringify(error)}`;
>>>>>>> 8d989a88
		}
		try {
			await this.logEntry(
				'tool_use',
				message,
				conversationStats,
				tokenUsageTurn,
				tokenUsageStatement,
				tokenUsageConversation,
			);
		} catch (error) {
<<<<<<< HEAD
			console.error('Error in logEntry:', error);
=======
			logger.error('Error in logEntry for logToolUse:', error);
>>>>>>> 8d989a88
		}
	}

	async logToolResult(
		toolName: string,
<<<<<<< HEAD
		result: string | LLMMessageContentPart | LLMMessageContentParts,
		//conversationStats?: ConversationMetrics,
		//tokenUsageTurn?: TokenUsage,
		//tokenUsageStatement?: TokenUsage,
		//tokenUsageConversation?: ConversationTokenUsage,
	) {
		let message: string;
		try {
			//const formatter = LLMToolManager.getToolFormatter(toolName);
			//if (formatter) {
			//	message = formatter.formatToolResult(toolName, result);
			//} else {
			message = `Tool: ${toolName}\nResult: ${this.formatDefaultToolResult(result)}`;
			//}
		} catch (error) {
			console.error(`Error formatting tool result for ${toolName}:`, error);
			message = `Tool: ${toolName}\nResult: [Error formatting result]`;
		}
		await this.logEntry('tool_result', message);
=======
		toolResult: LLMToolRunResultContent,
		toolRunResultFormatter: LLMToolRunResultFormatter,
	) {
		let message: string;
		try {
			message = `Tool: ${toolName}\nResult:\n${toolRunResultFormatter(toolResult, 'console')}`;
		} catch (error) {
			logger.error(`Error formatting tool result for ${toolName}:`, error);
			message = `Tool: ${toolName}\nResult:\n**Error formatting result**\n${JSON.stringify(error)}`;
		}
		try {
			await this.logEntry('tool_result', message);
		} catch (error) {
			logger.error('Error in logEntry for logToolResult:', error);
		}
>>>>>>> 8d989a88
	}

	async logError(error: string) {
		await this.logEntry('error', error);
	}

	//async logTextChange(filePath: string, patch: string) {
	//	const message = `Diff Patch for ${filePath}:\n${patch}`;
	//	await this.logEntry('text_change', message);
	//}

	private formatDefaultToolResult(result: string | LLMMessageContentPart | LLMMessageContentParts): string {
		try {
			if (Array.isArray(result)) {
				return 'text' in result[0]
					? (result[0] as LLMMessageContentPartTextBlock).text
					: JSON.stringify(result[0], null, 2);
			} else if (typeof result !== 'string') {
				return 'text' in result
					? (result as LLMMessageContentPartTextBlock).text
					: JSON.stringify(result, null, 2);
			} else {
				return result;
			}
		} catch (error) {
			console.error('Error in formatDefaultToolResult:', error);
			return '[Error formatting result]';
		}
	}
}<|MERGE_RESOLUTION|>--- conflicted
+++ resolved
@@ -56,11 +56,7 @@
 	private async logEntry(
 		type: ConversationLoggerEntryType,
 		message: string,
-<<<<<<< HEAD
-		conversationStats: ConversationMetrics = { statementCount: 0, turnCount: 0, totalTurnCount: 0 },
-=======
 		conversationStats: ConversationMetrics = { statementCount: 0, statementTurnCount: 0, conversationTurnCount: 0 },
->>>>>>> 8d989a88
 		tokenUsageTurn: TokenUsage = {
 			inputTokens: 0,
 			outputTokens: 0,
@@ -90,11 +86,7 @@
 				tokenUsageConversation,
 			);
 		} catch (error) {
-<<<<<<< HEAD
-			console.error('Error in logEntryHandler:', error);
-=======
 			logger.error('Error in logEntryHandler:', error);
->>>>>>> 8d989a88
 		}
 
 		const entry = LogFormatter.createRawEntryWithSeparator(
@@ -110,11 +102,7 @@
 		try {
 			await this.appendToLog(entry);
 		} catch (error) {
-<<<<<<< HEAD
-			console.error('Error appending to log:', error);
-=======
 			logger.error('Error appending to log:', error);
->>>>>>> 8d989a88
 		}
 	}
 
@@ -148,12 +136,8 @@
 
 	async logToolUse(
 		toolName: string,
-<<<<<<< HEAD
-		toolInput: object,
-=======
 		toolInput: LLMToolInputSchema,
 		toolInputFormatter: LLMToolUseInputFormatter,
->>>>>>> 8d989a88
 		conversationStats?: ConversationMetrics,
 		tokenUsageTurn?: TokenUsage,
 		tokenUsageStatement?: TokenUsage,
@@ -161,17 +145,10 @@
 	) {
 		let message: string;
 		try {
-<<<<<<< HEAD
-			message = `Tool: ${toolName}\nInput: \n${JSON.stringify(toolInput, null, 2)}`;
-		} catch (error) {
-			console.error(`Error formatting tool use for ${toolName}:`, error);
-			message = `Tool: ${toolName}\nInput: [Error formatting input]`;
-=======
 			message = `Tool: ${toolName}\n\n${toolInputFormatter(toolInput, 'console')}`;
 		} catch (error) {
 			logger.error(`Error formatting tool use for ${toolName}:`, error);
 			message = `Tool: ${toolName}\nInput:\n**Error formatting input**\n${JSON.stringify(error)}`;
->>>>>>> 8d989a88
 		}
 		try {
 			await this.logEntry(
@@ -183,37 +160,12 @@
 				tokenUsageConversation,
 			);
 		} catch (error) {
-<<<<<<< HEAD
-			console.error('Error in logEntry:', error);
-=======
 			logger.error('Error in logEntry for logToolUse:', error);
->>>>>>> 8d989a88
 		}
 	}
 
 	async logToolResult(
 		toolName: string,
-<<<<<<< HEAD
-		result: string | LLMMessageContentPart | LLMMessageContentParts,
-		//conversationStats?: ConversationMetrics,
-		//tokenUsageTurn?: TokenUsage,
-		//tokenUsageStatement?: TokenUsage,
-		//tokenUsageConversation?: ConversationTokenUsage,
-	) {
-		let message: string;
-		try {
-			//const formatter = LLMToolManager.getToolFormatter(toolName);
-			//if (formatter) {
-			//	message = formatter.formatToolResult(toolName, result);
-			//} else {
-			message = `Tool: ${toolName}\nResult: ${this.formatDefaultToolResult(result)}`;
-			//}
-		} catch (error) {
-			console.error(`Error formatting tool result for ${toolName}:`, error);
-			message = `Tool: ${toolName}\nResult: [Error formatting result]`;
-		}
-		await this.logEntry('tool_result', message);
-=======
 		toolResult: LLMToolRunResultContent,
 		toolRunResultFormatter: LLMToolRunResultFormatter,
 	) {
@@ -229,7 +181,6 @@
 		} catch (error) {
 			logger.error('Error in logEntry for logToolResult:', error);
 		}
->>>>>>> 8d989a88
 	}
 
 	async logError(error: string) {
@@ -240,23 +191,4 @@
 	//	const message = `Diff Patch for ${filePath}:\n${patch}`;
 	//	await this.logEntry('text_change', message);
 	//}
-
-	private formatDefaultToolResult(result: string | LLMMessageContentPart | LLMMessageContentParts): string {
-		try {
-			if (Array.isArray(result)) {
-				return 'text' in result[0]
-					? (result[0] as LLMMessageContentPartTextBlock).text
-					: JSON.stringify(result[0], null, 2);
-			} else if (typeof result !== 'string') {
-				return 'text' in result
-					? (result as LLMMessageContentPartTextBlock).text
-					: JSON.stringify(result, null, 2);
-			} else {
-				return result;
-			}
-		} catch (error) {
-			console.error('Error in formatDefaultToolResult:', error);
-			return '[Error formatting result]';
-		}
-	}
 }