# Changelog

All notable changes to this project will be documented in this file.

The format is based on [Keep a Changelog](https://keepachangelog.com/en/1.0.0/),
and this project adheres to [Semantic Versioning](https://semver.org/spec/v2.0.0.html).

## [Unreleased]



<<<<<<< HEAD
=======
## [0.0.12-beta] - 2024-09-08

### Changed

- Added wizard for `bbai init`; will re-use existing config values for defaults if present
- Changed git to be optional
- Split config handling into global and project
- Improved handling for API control (port number)


>>>>>>> ee6879ee
## [0.0.11-alpha] - 2024-09-06

### Changed

- BUI is not a hosted site (can still be run manually from localhost)
- Running `bbai start` will open browser page for hosted BUI, with apiPort pointing to localhost API


## [0.0.10b-alpha] - 2024-09-03

### Changed

- Hotfix for bui


## [0.0.10a-alpha] - 2024-09-03

### Changed

- Hot fix for deno.lock and build command


## [0.0.10-alpha] - 2024-09-02

### Changed

- Added custom tool content formatters for console and browser
- Added browser interface
- Added prompt caching for tools and system prompt
- Updated cli tool to auto-start api server


## [0.0.9-alpha] - 2024-08-18

### Changed

- Added mock stubs to bypass calls to LLM during unit tests
- Added web page fetch tool
- Added web screenshot fetch tool
- Reworked tool results, tool response, bbai response for better conversation logging
- Refactored finalize callback for tool runs
- Cleaned up dangling event listeners 


## [0.0.8a-alpha] - 2024-08-15

### Changed

- Hot fix for missing conversation log entries


## [0.0.8-alpha] - 2024-08-15

### Changed

- Foundations for Orchestrator/Agent structure
- More tests
- Console logging cleanup
- Error handling


## [0.0.7-alpha] - 2024-08-05

### Changed

- Added websocket support for live updates of conversation logging
- Added event manager
- Added manager for project editors
- Improved typescript type handling
- Refactored terminal console handling


## [0.0.6-alpha] - 2024-08-03

### Changed

- Move tools to a ToolManager class
- Migrate each tool to dedicated class
- Fixes for gathering ProjectDetails
- Improved conversation logging
- More reliable file hydration in messages
- Better tool input validation and handling


## [0.0.5a-alpha] - 2024-08-01

### Changed

- Hot fix for multiple tool result blocks
- Hot fix for undefined usage tokens


## [0.0.5-alpha] - 2024-08-01

### Changed

- Added terminal support for multi-turn conversations
- Applied formatting to chat logs for easier reading


## [0.0.4-alpha] - 2024-07-28

### Changed

- Add workflow to automatically create a Github release and deploy to package managers
- Implement git commit after patching
- Create a class for a "fast" conversation with haiku (for git commit messages, semantic conversation titles, etc.)
- Use haiku to create semantic names for conversations based on initial prompts
- Use haiku to write commit messages


## [0.0.3-alpha] - 2024-07-27

### Changed

- Add support for Homebrew on macOS
- Lots of refactoring improvements for 
  - tool use
  - conversations
  - stateless requests (data persists across API restarts)
  - file searching, adding to conversation, and patching
  - project editor to handle different data sources (only local filesystem so far)


## [0.0.2-alpha] - 2024-07-23

### Added
- Initial project setup
- Basic CLI and API functionality
- File handling capabilities
- Conversation management features


## [0.0.1-alpha] - 2023-07-20
- Initial alpha release<|MERGE_RESOLUTION|>--- conflicted
+++ resolved
@@ -9,8 +9,6 @@
 
 
 
-<<<<<<< HEAD
-=======
 ## [0.0.12-beta] - 2024-09-08
 
 ### Changed
@@ -21,7 +19,6 @@
 - Improved handling for API control (port number)
 
 
->>>>>>> ee6879ee
 ## [0.0.11-alpha] - 2024-09-06
 
 ### Changed
