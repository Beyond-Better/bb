import { signal } from '@preact/signals';
import { useEffect } from 'preact/hooks';
import type { StripeError } from '@stripe/stripe-js';
import { BillingPreviewWithUsage, PaymentMethod, Plan } from '../../types/subscription.ts';
import { useAppState } from '../../hooks/useAppState.ts';
import { useBillingState } from '../../hooks/useBillingState.ts';
import NewPaymentMethodForm from '../../islands/NewPaymentMethodForm.tsx';
import { formatDateSafe } from 'bui/utils/intl.ts';

type PaymentFlowStep = 'preview' | 'payment' | 'confirm' | 'processing';

interface PaymentFlowDialogProps {
	isOpen: boolean;
	onClose: () => void;
	selectedPlan: Plan;
	currentPlan: Plan;
	billingPreview: BillingPreviewWithUsage;
	existingPaymentMethod: PaymentMethod | null;
}

// Payment flow state signals
const paymentFlowStep = signal<PaymentFlowStep>('preview');
const paymentFlowError = signal<string | null>(null);
const selectedPaymentMethod = signal<string | null>(null);
const couponCode = signal<string>('');
const isRefreshingPreview = signal<boolean>(false);

export default function PaymentFlowDialog({
	isOpen,
	onClose,
	selectedPlan,
	currentPlan,
	billingPreview,
	existingPaymentMethod,
}: PaymentFlowDialogProps) {
	const { changePlan, billingState, updatePaymentMethods } = useBillingState();
	const appState = useAppState();

	// Reset state when dialog opens/closes
	useEffect(() => {
		if (isOpen) {
			paymentFlowStep.value = 'preview';
			paymentFlowError.value = null;
			selectedPaymentMethod.value = existingPaymentMethod?.stripe_payment_method_id || null;
			couponCode.value = '';
			isRefreshingPreview.value = false;
		} else {
			// Cleanup when dialog closes
			paymentFlowStep.value = 'preview';
			paymentFlowError.value = null;
			selectedPaymentMethod.value = null;
			couponCode.value = '';
			isRefreshingPreview.value = false;
		}
	}, [isOpen, existingPaymentMethod]);

	// Handle escape key
	useEffect(() => {
		if (!isOpen) return;

		const handleEscape = (e: KeyboardEvent) => {
			if (e.key === 'Escape') {
				onClose();
			}
		};

		globalThis.addEventListener('keydown', handleEscape);
		return () => globalThis.removeEventListener('keydown', handleEscape);
	}, [isOpen, onClose]);

	// Function to refresh preview with current coupon code
	const refreshPreview = async () => {
		isRefreshingPreview.value = true;
		paymentFlowError.value = null;

<<<<<<< HEAD
			console.log('PaymentFlowDialog: couponCode', couponCode.value);
=======
		console.log('PaymentFlowDialog: couponCode', couponCode.value);
>>>>>>> 09d41628
		try {
			const apiClient = appState.value.apiClient;
			if (!apiClient) throw new Error('API client not available');

			const newPreview = await apiClient.getBillingPreview(selectedPlan.plan_id, couponCode.value || undefined);
			console.log('PaymentFlowDialog: newPreview', newPreview);
			if (newPreview) {
				// Update the billing state with new preview
				billingState.value = {
					...billingState.value,
					billingPreview: newPreview,
				};
			}
		} catch (error) {
			console.error('Failed to refresh preview:', error);
			paymentFlowError.value = error instanceof Error ? error.message : 'Failed to refresh preview';
		} finally {
			isRefreshingPreview.value = false;
		}
	};

	if (!isOpen) return null;

	const handlePaymentSuccess = async (paymentMethodId: string) => {
		try {
			// Save the payment method to the database
			const apiClient = appState.value.apiClient;
			if (!apiClient) throw new Error('API client not available');

			// Save the payment method and set it as default
			await apiClient.savePaymentMethod(paymentMethodId);

			// Update local state
			selectedPaymentMethod.value = paymentMethodId;
			paymentFlowStep.value = 'confirm';
			paymentFlowError.value = null;

			// Refresh payment methods to get the newly saved one
			await updatePaymentMethods();
		} catch (error) {
			console.error('Failed to save payment method:', error);
			paymentFlowError.value = error instanceof Error ? error.message : 'Failed to save payment method';
		}
	};

	const handlePaymentError = (error: StripeError) => {
		paymentFlowError.value = error.message ?? 'Payment failed';
		paymentFlowStep.value = 'payment';
	};

	const handleConfirm = async () => {
		// For upgrades (immediate changes), require payment method; for downgrades (delayed changes), payment method is optional
		const requiresPayment = billingPreview.changeType === 'upgrade' || billingPreview.immediateChange;
		if (requiresPayment && !selectedPaymentMethod.value) {
			paymentFlowError.value = 'Please add a payment method';
			paymentFlowStep.value = 'payment';
			return;
		}

		paymentFlowStep.value = 'processing';
		paymentFlowError.value = null;

		try {
			const apiClient = appState.value.apiClient;
			if (!apiClient) throw new Error('API client not available');

			console.log('PaymentFlowDialog: handleConfirm-changing plan to:', selectedPlan);
			console.log('PaymentFlowDialog: changeType:', billingPreview.changeType);

			// For downgrades, we might not have a payment method, so use empty string
			const paymentMethodId = selectedPaymentMethod.value || '';

			// Change the plan - ABI will handle the payment success via webhook
			await changePlan(selectedPlan.plan_id, paymentMethodId, couponCode.value || undefined);

			// Start polling for subscription status
			let retries = 0;
			const maxRetries = 10;
			const baseDelay = 1000;

			const pollSubscriptionStatus = async () => {
				try {
					if (retries >= maxRetries) {
						console.log('Max retries reached waiting for subscription update');
						onClose();
						return;
					}

					const subscriptionResponse = await apiClient.getCurrentSubscription();
					const subscription = subscriptionResponse?.subscription || null;
					//const futureSubscription = subscriptionResponse?.futureSubscription || null;
					//const paymentMethods = subscriptionResponse?.paymentMethods || [];
					console.log('PaymentFlowDialog: Polling subscription status:', subscription?.subscription_status);

					// For downgrades or non-immediate changes, we don't need to wait for ACTIVE status since it's scheduled
					if (
						subscription &&
						(subscription.subscription_status === 'ACTIVE' || billingPreview.changeType === 'downgrade' ||
							!billingPreview.immediateChange)
					) {
						billingState.value = {
							...billingState.value,
							subscription,
						};
						onClose();

						await updatePaymentMethods();

						return;
					}

					// Exponential backoff
					retries++;
					const delay = baseDelay * Math.pow(2, retries - 1);
					setTimeout(pollSubscriptionStatus, delay);
				} catch (error) {
					console.error('Error polling subscription status:', error);
					onClose();
				}
			};

			// Start polling
			await pollSubscriptionStatus();
		} catch (error) {
			paymentFlowError.value = error instanceof Error ? error.message : 'Failed to change plan';
			paymentFlowStep.value = 'confirm';
		}
	};

	const ErrorAlert = () => {
		return paymentFlowError.value
			? (
				<div class='mb-4 mt-2 p-4 rounded-md bg-red-50 dark:bg-red-900/20'>
					<p class='text-sm text-red-700 dark:text-red-200'>{paymentFlowError.value}</p>
				</div>
			)
			: null;
	};

	const CloseButton = () => {
		return (
			<button
				type='button'
				onClick={onClose}
				class='text-gray-400 hover:text-gray-500 dark:text-gray-500 dark:hover:text-gray-400'
			>
				<span class='sr-only'>Close</span>
				<svg class='h-6 w-6' fill='none' viewBox='0 0 24 24' stroke='currentColor'>
					<path
						stroke-linecap='round'
						stroke-linejoin='round'
						stroke-width='2'
						d='M6 18L18 6M6 6l12 12'
					/>
				</svg>
			</button>
		);
	};

	const renderStepContent = () => {
		console.log('PaymentFlowDialog: billingPreview', billingPreview);
		switch (paymentFlowStep.value) {
			case 'preview':
				return (
					<>
						<div class='flex justify-between items-center'>
							<h3 class='text-lg font-medium text-gray-900 dark:text-gray-100'>Change Plan</h3>
							<CloseButton />
						</div>
						<ErrorAlert />

						{/* Description based on change type */}
						{billingPreview.description && (
							<div
								class={`mt-4 p-4 rounded-md ${
									billingPreview.changeType === 'upgrade'
										? 'bg-blue-50 dark:bg-blue-900/20 text-blue-700 dark:text-blue-300'
										: 'bg-amber-50 dark:bg-amber-900/20 text-amber-700 dark:text-amber-300'
								}`}
							>
								<p class='text-sm'>{billingPreview.description}</p>
							</div>
						)}

						{/* Coupon Code Section */}
						<div class='mt-4 p-4 bg-gray-50 dark:bg-gray-800 rounded-md border border-gray-200 dark:border-gray-700'>
							<h5 class='text-sm font-medium text-gray-700 dark:text-gray-300 mb-3'>Coupon Code</h5>
							<div class='flex space-x-2'>
								<input
									type='text'
									value={couponCode.value}
									onInput={(e) => couponCode.value = (e.target as HTMLInputElement).value}
									placeholder='Enter coupon code'
									class='flex-1 px-3 py-2 text-sm border border-gray-300 dark:border-gray-600 rounded-md bg-white dark:bg-gray-700 text-gray-900 dark:text-gray-100 placeholder-gray-500 dark:placeholder-gray-400 focus:ring-2 focus:ring-blue-500 focus:border-blue-500'
									disabled={isRefreshingPreview.value}
								/>
								<button
									type='button'
									onClick={refreshPreview}
									disabled={isRefreshingPreview.value}
									class='px-4 py-2 text-sm font-medium text-white bg-blue-600 dark:bg-blue-500 hover:bg-blue-700 dark:hover:bg-blue-600 disabled:opacity-50 disabled:cursor-not-allowed rounded-md flex items-center space-x-2'
								>
<<<<<<< HEAD
									{isRefreshingPreview.value ? (
										<>
											<svg class='animate-spin h-4 w-4' fill='none' viewBox='0 0 24 24'>
												<circle class='opacity-25' cx='12' cy='12' r='10' stroke='currentColor' stroke-width='4' />
												<path class='opacity-75' fill='currentColor' d='M4 12a8 8 0 018-8V0C5.373 0 0 5.373 0 12h4zm2 5.291A7.962 7.962 0 014 12H0c0 3.042 1.135 5.824 3 7.938l3-2.647z' />
											</svg>
											<span>Checking</span>
										</>
									) : (
										<>
											<svg class='h-4 w-4' fill='none' viewBox='0 0 24 24' stroke='currentColor'>
												<path stroke-linecap='round' stroke-linejoin='round' stroke-width='2' d='M4 4v5h.582m15.356 2A8.001 8.001 0 004.582 9m0 0H9m11 11v-5h-.581m0 0a8.003 8.003 0 01-15.357-2m15.357 2H15' />
											</svg>
											<span>Apply</span>
										</>
									)}
=======
									{isRefreshingPreview.value
										? (
											<>
												<svg class='animate-spin h-4 w-4' fill='none' viewBox='0 0 24 24'>
													<circle
														class='opacity-25'
														cx='12'
														cy='12'
														r='10'
														stroke='currentColor'
														stroke-width='4'
													/>
													<path
														class='opacity-75'
														fill='currentColor'
														d='M4 12a8 8 0 018-8V0C5.373 0 0 5.373 0 12h4zm2 5.291A7.962 7.962 0 014 12H0c0 3.042 1.135 5.824 3 7.938l3-2.647z'
													/>
												</svg>
												<span>Checking</span>
											</>
										)
										: (
											<>
												<svg
													class='h-4 w-4'
													fill='none'
													viewBox='0 0 24 24'
													stroke='currentColor'
												>
													<path
														stroke-linecap='round'
														stroke-linejoin='round'
														stroke-width='2'
														d='M4 4v5h.582m15.356 2A8.001 8.001 0 004.582 9m0 0H9m11 11v-5h-.581m0 0a8.003 8.003 0 01-15.357-2m15.357 2H15'
													/>
												</svg>
												<span>Apply</span>
											</>
										)}
>>>>>>> 09d41628
								</button>
							</div>

							{/* Coupon Status Display */}
							{billingPreview.coupon && (
								<div class='mt-3'>
<<<<<<< HEAD
									{billingPreview.coupon.valid ? (
										<div class='flex items-center space-x-2 text-green-600 dark:text-green-400'>
											<svg class='h-4 w-4' fill='none' viewBox='0 0 24 24' stroke='currentColor'>
												<path stroke-linecap='round' stroke-linejoin='round' stroke-width='2' d='M5 13l4 4L19 7' />
											</svg>
											<span class='text-sm font-medium'>
												Coupon "{billingPreview.coupon.code}" applied successfully!
											</span>
										</div>
									) : (
										<div class='flex items-center space-x-2 text-red-600 dark:text-red-400'>
											<svg class='h-4 w-4' fill='none' viewBox='0 0 24 24' stroke='currentColor'>
												<path stroke-linecap='round' stroke-linejoin='round' stroke-width='2' d='M6 18L18 6M6 6l12 12' />
											</svg>
											<span class='text-sm font-medium'>
												{billingPreview.coupon.error || 'Invalid coupon code'}
											</span>
										</div>
									)}
=======
									{billingPreview.coupon.valid
										? (
											<div class='flex items-center space-x-2 text-green-600 dark:text-green-400'>
												<svg
													class='h-4 w-4'
													fill='none'
													viewBox='0 0 24 24'
													stroke='currentColor'
												>
													<path
														stroke-linecap='round'
														stroke-linejoin='round'
														stroke-width='2'
														d='M5 13l4 4L19 7'
													/>
												</svg>
												<span class='text-sm font-medium'>
													Coupon "{billingPreview.coupon.code}" applied successfully!
												</span>
											</div>
										)
										: (
											<div class='flex items-center space-x-2 text-red-600 dark:text-red-400'>
												<svg
													class='h-4 w-4'
													fill='none'
													viewBox='0 0 24 24'
													stroke='currentColor'
												>
													<path
														stroke-linecap='round'
														stroke-linejoin='round'
														stroke-width='2'
														d='M6 18L18 6M6 6l12 12'
													/>
												</svg>
												<span class='text-sm font-medium'>
													{billingPreview.coupon.error || 'Invalid coupon code'}
												</span>
											</div>
										)}
>>>>>>> 09d41628
								</div>
							)}
						</div>

						<div class='mt-4 bg-gray-50 dark:bg-gray-700 rounded-md p-4'>
							<h4 class='text-sm font-medium text-gray-900 dark:text-gray-100'>Billing Preview</h4>
							<dl class='mt-2 space-y-2'>
								<div class='flex justify-between'>
									<dt class='text-sm text-gray-500 dark:text-gray-400'>Current Plan:</dt>
									<dd class='text-sm font-medium text-gray-900 dark:text-gray-100'>
										{currentPlan.plan_name}
									</dd>
								</div>
								<div class='flex justify-between'>
									<dt class='text-sm text-gray-500 dark:text-gray-400'>New Plan:</dt>
									<dd class='text-sm font-medium text-gray-900 dark:text-gray-100'>
										{selectedPlan.plan_name}
									</dd>
								</div>

								{/* Show effective date - different messaging for upgrades vs downgrades */}
								{billingPreview.effectiveDate && (
									<div class='flex justify-between'>
										<dt class='text-sm text-gray-500 dark:text-gray-400'>
											{billingPreview.changeType === 'upgrade'
												? 'Effective Date:'
												: 'Change Date:'}
										</dt>
										<dd class='text-sm font-medium text-gray-900 dark:text-gray-100'>
											{formatDateSafe(new Date(billingPreview.effectiveDate), {
												timeZone: 'UTC',
												dateStyle: 'short',
											}, 'Not scheduled')}
											{billingPreview.changeType === 'upgrade'
												? ' (Immediate)'
												: ' (Next billing cycle)'}
										</dd>
									</div>
								)}

								{/* Show different payment info based on change type */}
								{billingPreview.changeType === 'upgrade'
									? (
										<>
											<div class='flex justify-between'>
												<dt class='text-sm text-gray-500 dark:text-gray-400 group relative'>
													Initial Payment (Prorated)
													<span class='ml-1 cursor-help'>ⓘ</span>
													<div class='invisible group-hover:visible absolute left-0 top-6 w-64 p-2 bg-gray-900 text-white text-xs rounded shadow-lg z-10'>
														This is your first payment, adjusted for the remaining days in
														the current billing period. You'll be charged the full amount on
														your next billing date.
													</div>
												</dt>
												<dd class='text-sm font-medium text-gray-900 dark:text-gray-100'>
													${billingPreview.proratedAmount
														? billingPreview.proratedAmount.toFixed(2)
<<<<<<< HEAD
														: (billingPreview.prorationFactor *
															billingPreview.fullAmount !== undefined ? billingPreview.fullAmount : selectedPlan.plan_price_monthly)
=======
														: ((billingPreview.prorationFactor !== undefined
															? billingPreview.prorationFactor
															: 0) *
															(billingPreview.fullAmount !== undefined
																? billingPreview.fullAmount
																: selectedPlan.plan_price_monthly))
>>>>>>> 09d41628
															.toFixed(2)}
												</dd>
											</div>
											<div class='flex justify-between'>
												<dt class='text-sm text-gray-500 dark:text-gray-400 group relative'>
													Next Payment (Full Amount)
													<span class='ml-1 cursor-help'>ⓘ</span>
													<div class='invisible group-hover:visible absolute left-0 top-6 w-64 p-2 bg-gray-900 text-white text-xs rounded shadow-lg z-10'>
														This is the regular monthly amount you'll be charged on your
														next billing date and thereafter.
													</div>
												</dt>
												<dd class='text-sm font-medium text-gray-900 dark:text-gray-100'>
<<<<<<< HEAD
													${billingPreview.fullAmount !== undefined ? billingPreview.fullAmount.toFixed(2) : selectedPlan.plan_price_monthly.toFixed(2)}
=======
													${billingPreview.fullAmount !== undefined
														? billingPreview.fullAmount.toFixed(2)
														: selectedPlan.plan_price_monthly.toFixed(2)}
>>>>>>> 09d41628
												</dd>
											</div>
										</>
									)
									: (
										<>
											<div class='flex justify-between'>
												<dt class='text-sm text-gray-500 dark:text-gray-400'>
													Immediate Payment:
												</dt>
												<dd class='text-sm font-medium text-green-600 dark:text-green-400'>
													$0.00 (No immediate charge)
												</dd>
											</div>
											<div class='flex justify-between'>
												<dt class='text-sm text-gray-500 dark:text-gray-400'>
													New Monthly Amount:
												</dt>
												<dd class='text-sm font-medium text-gray-900 dark:text-gray-100'>
<<<<<<< HEAD
													${billingPreview.fullAmount !== undefined ? billingPreview.fullAmount.toFixed(2) : selectedPlan.plan_price_monthly.toFixed(2)}
=======
													${billingPreview.fullAmount !== undefined
														? billingPreview.fullAmount.toFixed(2)
														: selectedPlan.plan_price_monthly.toFixed(2)}
>>>>>>> 09d41628
												</dd>
											</div>
										</>
									)}

								{/* Coupon Discount and Bonus Credits */}
								{billingPreview.coupon?.valid && (
									<>
<<<<<<< HEAD
										{billingPreview.originalAmount && billingPreview.discount && billingPreview.discount > 0 ? (
											<>
												<div class='flex justify-between border-t border-gray-200 dark:border-gray-600 pt-2 mt-2'>
													<dt class='text-sm text-gray-500 dark:text-gray-400'>Original Price:</dt>
													<dd class='text-sm text-gray-500 dark:text-gray-400 line-through'>
														${billingPreview.originalAmount.toFixed(2)}
													</dd>
												</div>
												<div class='flex justify-between'>
													<dt class='text-sm text-green-600 dark:text-green-400 font-medium'>Coupon Discount:</dt>
													<dd class='text-sm text-green-600 dark:text-green-400 font-medium'>
														-${billingPreview.discount.toFixed(2)}
													</dd>
												</div>
											</>
										) : null}
										{billingPreview.bonusCredits && billingPreview.bonusCredits > 0 ? (
											<div class='flex justify-between'>
												<dt class='text-sm text-blue-600 dark:text-blue-400 font-medium'>Bonus Credits:</dt>
												<dd class='text-sm text-blue-600 dark:text-blue-400 font-medium'>
													+${billingPreview.bonusCredits.toFixed(2)}
												</dd>
											</div>
										) : null}
=======
										{billingPreview.originalAmount && billingPreview.discount &&
												billingPreview.discount > 0
											? (
												<>
													<div class='flex justify-between border-t border-gray-200 dark:border-gray-600 pt-2 mt-2'>
														<dt class='text-sm text-gray-500 dark:text-gray-400'>
															Original Price:
														</dt>
														<dd class='text-sm text-gray-500 dark:text-gray-400 line-through'>
															${billingPreview.originalAmount.toFixed(2)}
														</dd>
													</div>
													<div class='flex justify-between'>
														<dt class='text-sm text-green-600 dark:text-green-400 font-medium'>
															Coupon Discount:
														</dt>
														<dd class='text-sm text-green-600 dark:text-green-400 font-medium'>
															-${billingPreview.discount.toFixed(2)}
														</dd>
													</div>
												</>
											)
											: null}
										{billingPreview.bonusCredits && billingPreview.bonusCredits > 0
											? (
												<div class='flex justify-between'>
													<dt class='text-sm text-blue-600 dark:text-blue-400 font-medium'>
														Bonus Credits:
													</dt>
													<dd class='text-sm text-blue-600 dark:text-blue-400 font-medium'>
														+${billingPreview.bonusCredits.toFixed(2)}
													</dd>
												</div>
											)
											: null}
>>>>>>> 09d41628
									</>
								)}

								<div class='flex justify-between'>
									<dt class='text-sm text-gray-500 dark:text-gray-400'>Next Billing Date:</dt>
									<dd class='text-sm font-medium text-gray-900 dark:text-gray-100'>
										{formatDateSafe(
											new Date(billingPreview.nextPeriodStart || billingPreview.periodEnd),
											{
												timeZone: 'UTC',
												dateStyle: 'short',
											},
											'Not scheduled',
										)}
									</dd>
								</div>
							</dl>
						</div>
						<div class='mt-6 flex justify-end space-x-3'>
							<button
								type='button'
								onClick={onClose}
								class='px-4 py-2 text-sm font-medium text-gray-700 dark:text-gray-200 hover:bg-gray-50 dark:hover:bg-gray-700 rounded-md'
							>
								Cancel
							</button>
							<button
								type='button'
								onClick={() => {
									// For downgrades, skip payment collection since there's no immediate charge
									if (billingPreview.changeType === 'downgrade' || !billingPreview.immediateChange) {
										paymentFlowStep.value = 'confirm';
									} else {
										// For upgrades, check if payment method is needed
										paymentFlowStep.value = existingPaymentMethod ? 'confirm' : 'payment';
									}
								}}
								class='px-4 py-2 text-sm font-medium text-white bg-blue-600 dark:bg-blue-500 hover:bg-blue-700 dark:hover:bg-blue-600 rounded-md'
							>
								{billingPreview.changeType === 'downgrade' ? 'Schedule Change' : 'Continue'}
							</button>
						</div>
					</>
				);

			case 'payment':
				return (
					<>
						<div class='flex justify-between items-center'>
							<h3 class='text-lg font-medium text-gray-900 dark:text-gray-100'>Add Payment Method</h3>
							<CloseButton />
						</div>
						<ErrorAlert />

						<div class='flex flex-col flex-grow space-y-4'>
							<NewPaymentMethodForm
								onSuccess={handlePaymentSuccess}
								onError={handlePaymentError}
								onCancel={() => paymentFlowStep.value = 'preview'}
							/>
						</div>
					</>
				);

			case 'confirm':
				return (
					<>
						<div class='flex justify-between items-center'>
							<h3 class='text-lg font-medium text-gray-900 dark:text-gray-100'>Confirm Plan Change</h3>
							<CloseButton />
						</div>
						<ErrorAlert />

						<div class='mt-4'>
							{/* Use description from backend if available, otherwise fall back to custom messaging */}
							{billingPreview.description
								? (
									<p class='text-sm text-gray-500 dark:text-gray-400'>
										{billingPreview.description}
										{billingPreview.changeType === 'upgrade' && (
											<>
												<br />
												<br />
												You will be charged ${billingPreview.proratedAmount
													? billingPreview.proratedAmount.toFixed(2)
													: (billingPreview.prorationFactor * selectedPlan.plan_price_monthly)
														.toFixed(2)} now, and ${billingPreview.fullAmount
													? billingPreview.fullAmount.toFixed(2)
													: selectedPlan.plan_price_monthly.toFixed(2)} on {formatDateSafe(
														new Date(
															billingPreview.nextPeriodStart || billingPreview.periodEnd,
														),
														{
															timeZone: 'UTC',
															dateStyle: 'short',
														},
														'Not scheduled',
													)}.
											</>
										)}
										{billingPreview.changeType === 'downgrade' && (
											<>
												<br />
												<br />
												Starting {formatDateSafe(
													new Date(
														billingPreview.effectiveDate ||
															billingPreview.nextPeriodStart ||
															billingPreview.periodEnd,
													),
													{
														timeZone: 'UTC',
														dateStyle: 'short',
													},
													'Not scheduled',
												)}, you will be charged ${selectedPlan
													.plan_price_monthly.toFixed(2)} monthly.
											</>
										)}
									</p>
								)
								: billingPreview.changeType === 'upgrade'
								? (
									<p class='text-sm text-gray-500 dark:text-gray-400'>
										You will be charged ${billingPreview.proratedAmount
											? billingPreview.proratedAmount.toFixed(2)
											: (billingPreview.prorationFactor * selectedPlan.plan_price_monthly)
												.toFixed(2)} now, and ${billingPreview.fullAmount
											? billingPreview.fullAmount.toFixed(2)
											: selectedPlan.plan_price_monthly.toFixed(2)} on {formatDateSafe(
												new Date(billingPreview.nextPeriodStart || billingPreview.periodEnd),
												{
													timeZone: 'UTC',
													dateStyle: 'short',
												},
												'Not scheduled',
											)}.
									</p>
								)
								: (
									<p class='text-sm text-gray-500 dark:text-gray-400'>
										Your plan will be changed to <strong>{selectedPlan.plan_name}</strong> on{' '}
										{formatDateSafe(
											new Date(
												billingPreview.effectiveDate || billingPreview.nextPeriodStart ||
													billingPreview.periodEnd,
											),
											{
												timeZone: 'UTC',
												dateStyle: 'short',
											},
											'Not scheduled',
										)}. You will continue to have access to your current plan until then.
										<br />
										<br />
										Starting {formatDateSafe(
											new Date(
												billingPreview.effectiveDate || billingPreview.nextPeriodStart ||
													billingPreview.periodEnd,
											),
											{
												timeZone: 'UTC',
												dateStyle: 'short',
											},
											'Not scheduled',
										)}, you will be charged ${selectedPlan
											.plan_price_monthly.toFixed(2)} monthly.
									</p>
								)}

							{/* Payment method info - show for upgrades (required) or downgrades (optional future billing) */}
							{existingPaymentMethod &&
								(billingPreview.changeType === 'upgrade' ||
									billingPreview.changeType === 'downgrade') &&
								(
									<div class='mt-4 p-4 bg-gray-50 dark:bg-gray-700 rounded-md'>
										<div class='flex items-center justify-between'>
											<div class='flex items-center'>
												<div class='text-sm font-medium text-gray-900 dark:text-gray-100'>
													{existingPaymentMethod.card_brand?.toUpperCase()}
												</div>
												<div class='ml-4 text-sm font-medium text-gray-900 dark:text-gray-100'>
													•••• {existingPaymentMethod.card_last4}
												</div>
												<div class='ml-4 text-sm text-gray-500 dark:text-gray-400'>
													Expires{' '}
													{existingPaymentMethod.card_exp_month}/{existingPaymentMethod
														.card_exp_year}
												</div>
											</div>
										</div>
									</div>
								)}
						</div>
						<div class='mt-6 flex justify-end space-x-3'>
							<button
								type='button'
								onClick={() => paymentFlowStep.value = 'preview'}
								class='px-4 py-2 text-sm font-medium text-gray-700 dark:text-gray-200 hover:bg-gray-50 dark:hover:bg-gray-700 rounded-md'
							>
								Back
							</button>
							<button
								type='button'
								onClick={handleConfirm}
								class='px-4 py-2 text-sm font-medium text-white bg-blue-600 dark:bg-blue-500 hover:bg-blue-700 dark:hover:bg-blue-600 rounded-md'
							>
								{billingPreview.changeType === 'upgrade' ? 'Confirm Upgrade' : 'Schedule Downgrade'}
							</button>
						</div>
					</>
				);

			case 'processing':
				return (
					<>
						<ErrorAlert />

						<div class='p-6 flex flex-col items-center justify-center'>
							<svg
								class='animate-spin h-10 w-10 text-blue-600 dark:text-blue-500'
								xmlns='http://www.w3.org/2000/svg'
								fill='none'
								viewBox='0 0 24 24'
							>
								<circle
									class='opacity-25'
									cx='12'
									cy='12'
									r='10'
									stroke='currentColor'
									stroke-width='4'
								>
								</circle>
								<path
									class='opacity-75'
									fill='currentColor'
									d='M4 12a8 8 0 018-8V0C5.373 0 0 5.373 0 12h4zm2 5.291A7.962 7.962 0 014 12H0c0 3.042 1.135 5.824 3 7.938l3-2.647z'
								>
								</path>
							</svg>
							<p class='mt-4 text-sm text-gray-500 dark:text-gray-400'>Processing your plan change...</p>
						</div>
					</>
				);
		}
	};

	return (
		<div
			class='fixed inset-0 bg-black bg-opacity-50 flex items-center justify-center p-4 z-50'
			onClick={(e) => {
				// Close dialog when clicking outside
				if (e.target === e.currentTarget) {
					onClose();
				}
			}}
		>
			<div class='bg-white dark:bg-gray-800 rounded-lg max-w-2xl w-full p-6'>
				{paymentFlowStep.value && renderStepContent()}
			</div>
		</div>
	);
}<|MERGE_RESOLUTION|>--- conflicted
+++ resolved
@@ -73,11 +73,8 @@
 		isRefreshingPreview.value = true;
 		paymentFlowError.value = null;
 
-<<<<<<< HEAD
 			console.log('PaymentFlowDialog: couponCode', couponCode.value);
-=======
 		console.log('PaymentFlowDialog: couponCode', couponCode.value);
->>>>>>> 09d41628
 		try {
 			const apiClient = appState.value.apiClient;
 			if (!apiClient) throw new Error('API client not available');
@@ -280,24 +277,6 @@
 									disabled={isRefreshingPreview.value}
 									class='px-4 py-2 text-sm font-medium text-white bg-blue-600 dark:bg-blue-500 hover:bg-blue-700 dark:hover:bg-blue-600 disabled:opacity-50 disabled:cursor-not-allowed rounded-md flex items-center space-x-2'
 								>
-<<<<<<< HEAD
-									{isRefreshingPreview.value ? (
-										<>
-											<svg class='animate-spin h-4 w-4' fill='none' viewBox='0 0 24 24'>
-												<circle class='opacity-25' cx='12' cy='12' r='10' stroke='currentColor' stroke-width='4' />
-												<path class='opacity-75' fill='currentColor' d='M4 12a8 8 0 018-8V0C5.373 0 0 5.373 0 12h4zm2 5.291A7.962 7.962 0 014 12H0c0 3.042 1.135 5.824 3 7.938l3-2.647z' />
-											</svg>
-											<span>Checking</span>
-										</>
-									) : (
-										<>
-											<svg class='h-4 w-4' fill='none' viewBox='0 0 24 24' stroke='currentColor'>
-												<path stroke-linecap='round' stroke-linejoin='round' stroke-width='2' d='M4 4v5h.582m15.356 2A8.001 8.001 0 004.582 9m0 0H9m11 11v-5h-.581m0 0a8.003 8.003 0 01-15.357-2m15.357 2H15' />
-											</svg>
-											<span>Apply</span>
-										</>
-									)}
-=======
 									{isRefreshingPreview.value
 										? (
 											<>
@@ -337,34 +316,12 @@
 												<span>Apply</span>
 											</>
 										)}
->>>>>>> 09d41628
 								</button>
 							</div>
 
 							{/* Coupon Status Display */}
 							{billingPreview.coupon && (
 								<div class='mt-3'>
-<<<<<<< HEAD
-									{billingPreview.coupon.valid ? (
-										<div class='flex items-center space-x-2 text-green-600 dark:text-green-400'>
-											<svg class='h-4 w-4' fill='none' viewBox='0 0 24 24' stroke='currentColor'>
-												<path stroke-linecap='round' stroke-linejoin='round' stroke-width='2' d='M5 13l4 4L19 7' />
-											</svg>
-											<span class='text-sm font-medium'>
-												Coupon "{billingPreview.coupon.code}" applied successfully!
-											</span>
-										</div>
-									) : (
-										<div class='flex items-center space-x-2 text-red-600 dark:text-red-400'>
-											<svg class='h-4 w-4' fill='none' viewBox='0 0 24 24' stroke='currentColor'>
-												<path stroke-linecap='round' stroke-linejoin='round' stroke-width='2' d='M6 18L18 6M6 6l12 12' />
-											</svg>
-											<span class='text-sm font-medium'>
-												{billingPreview.coupon.error || 'Invalid coupon code'}
-											</span>
-										</div>
-									)}
-=======
 									{billingPreview.coupon.valid
 										? (
 											<div class='flex items-center space-x-2 text-green-600 dark:text-green-400'>
@@ -406,7 +363,6 @@
 												</span>
 											</div>
 										)}
->>>>>>> 09d41628
 								</div>
 							)}
 						</div>
@@ -464,17 +420,12 @@
 												<dd class='text-sm font-medium text-gray-900 dark:text-gray-100'>
 													${billingPreview.proratedAmount
 														? billingPreview.proratedAmount.toFixed(2)
-<<<<<<< HEAD
-														: (billingPreview.prorationFactor *
-															billingPreview.fullAmount !== undefined ? billingPreview.fullAmount : selectedPlan.plan_price_monthly)
-=======
 														: ((billingPreview.prorationFactor !== undefined
 															? billingPreview.prorationFactor
 															: 0) *
 															(billingPreview.fullAmount !== undefined
 																? billingPreview.fullAmount
 																: selectedPlan.plan_price_monthly))
->>>>>>> 09d41628
 															.toFixed(2)}
 												</dd>
 											</div>
@@ -488,13 +439,9 @@
 													</div>
 												</dt>
 												<dd class='text-sm font-medium text-gray-900 dark:text-gray-100'>
-<<<<<<< HEAD
-													${billingPreview.fullAmount !== undefined ? billingPreview.fullAmount.toFixed(2) : selectedPlan.plan_price_monthly.toFixed(2)}
-=======
 													${billingPreview.fullAmount !== undefined
 														? billingPreview.fullAmount.toFixed(2)
 														: selectedPlan.plan_price_monthly.toFixed(2)}
->>>>>>> 09d41628
 												</dd>
 											</div>
 										</>
@@ -514,13 +461,9 @@
 													New Monthly Amount:
 												</dt>
 												<dd class='text-sm font-medium text-gray-900 dark:text-gray-100'>
-<<<<<<< HEAD
-													${billingPreview.fullAmount !== undefined ? billingPreview.fullAmount.toFixed(2) : selectedPlan.plan_price_monthly.toFixed(2)}
-=======
 													${billingPreview.fullAmount !== undefined
 														? billingPreview.fullAmount.toFixed(2)
 														: selectedPlan.plan_price_monthly.toFixed(2)}
->>>>>>> 09d41628
 												</dd>
 											</div>
 										</>
@@ -529,32 +472,6 @@
 								{/* Coupon Discount and Bonus Credits */}
 								{billingPreview.coupon?.valid && (
 									<>
-<<<<<<< HEAD
-										{billingPreview.originalAmount && billingPreview.discount && billingPreview.discount > 0 ? (
-											<>
-												<div class='flex justify-between border-t border-gray-200 dark:border-gray-600 pt-2 mt-2'>
-													<dt class='text-sm text-gray-500 dark:text-gray-400'>Original Price:</dt>
-													<dd class='text-sm text-gray-500 dark:text-gray-400 line-through'>
-														${billingPreview.originalAmount.toFixed(2)}
-													</dd>
-												</div>
-												<div class='flex justify-between'>
-													<dt class='text-sm text-green-600 dark:text-green-400 font-medium'>Coupon Discount:</dt>
-													<dd class='text-sm text-green-600 dark:text-green-400 font-medium'>
-														-${billingPreview.discount.toFixed(2)}
-													</dd>
-												</div>
-											</>
-										) : null}
-										{billingPreview.bonusCredits && billingPreview.bonusCredits > 0 ? (
-											<div class='flex justify-between'>
-												<dt class='text-sm text-blue-600 dark:text-blue-400 font-medium'>Bonus Credits:</dt>
-												<dd class='text-sm text-blue-600 dark:text-blue-400 font-medium'>
-													+${billingPreview.bonusCredits.toFixed(2)}
-												</dd>
-											</div>
-										) : null}
-=======
 										{billingPreview.originalAmount && billingPreview.discount &&
 												billingPreview.discount > 0
 											? (
@@ -590,7 +507,6 @@
 												</div>
 											)
 											: null}
->>>>>>> 09d41628
 									</>
 								)}
 
