import { useEffect, useRef, useState } from 'preact/hooks';
import { useCallback } from 'preact/hooks';
import { ConversationMetadata } from 'shared/types.ts';

import { marked } from 'marked';
import { IS_BROWSER } from '$fresh/runtime.ts';
import { generateConversationId } from 'shared/conversationManagement.ts';
import { createWebSocketManager } from '../utils/websocketManager.ts';
import { ConversationContinue, ConversationEntry, ConversationResponse, ConversationStart } from 'shared/types.ts';
//import type { EventPayloadMap } from 'shared/eventManager.ts';
import { ApiClient } from '../utils/apiClient.utils.ts';
import { useSignal } from '@preact/signals';

interface ChatProps {
	//apiPort: number;
}

export default function Chat() {
	/*
	console.log('Chat component: Received apiPort:', apiPort);
	if (typeof window !== 'undefined') {
		console.log('Chat component: window.location.href:', window.location.href);
		console.log('Chat component: window.location.hash:', window.location.hash);
	}
	console.log('Chat component: Received apiPort:', apiPort);
 */

	const [selectedConversationId, setSelectedConversationId] = useState<
		string | null
	>(null);
	const [currentConversation, setCurrentConversation] = useState<
		ConversationMetadata | null
	>(null);
	const [conversations, setConversations] = useState<ConversationMetadata[]>(
		[],
	);
	const [isLoadingConversations, setIsLoadingConversations] = useState(false);
	const [input, setInput] = useState('');
	const [isLoading, setIsLoading] = useState(false);
	const [isWorking, setIsWorking] = useState(false);
	const [error, setError] = useState<string | null>(null);
	const clearConversation = () => {
		conversationEntries.value = [];
		setInput('');
	};
	const messagesEndRef = useRef<HTMLDivElement>(null);
	const [apiPort, setApiPort] = useState(() => {
		if (IS_BROWSER) {
			const hash = window.location.hash.slice(1); // Remove the '#'
			const params = new URLSearchParams(hash);
<<<<<<< HEAD
	console.log('Chat component: Received apiPort:', params.get('apiPort'));
=======
			console.log('Chat component: Received apiPort:', params.get('apiPort'));
>>>>>>> ee6879ee
			return params.get('apiPort');
		}
		return null;
	});
	const [startDir, setStartDir] = useState(() => {
		if (typeof window !== 'undefined') {
			return localStorage.getItem('startDir') || '';
		}
		return '';
	});
	const [conversationId, setConversationId] = useState<string | null>(null);
	const wsManager = useSignal<ReturnType<typeof createWebSocketManager> | null>(
		null,
	);
	const conversationEntries = useSignal<ConversationEntry[]>([]);
	const textareaRef = useRef<HTMLTextAreaElement>(null);
	const apiClient = useSignal<ApiClient | null>(null);

	useEffect(() => {
		if (selectedConversationId) {
			loadConversation(selectedConversationId);
		}
	}, [selectedConversationId]);

	const startNewConversation = async () => {
		if (!apiClient.value) return;
		try {
			const response = await apiClient.value.post('/api/v1/conversation', {
				startDir,
			});
			if (response.ok) {
				const newConversation = await response.json();
				setSelectedConversationId(newConversation.id);
				setConversationId(newConversation.id);
				setCurrentConversation((prevConversation) => {
					const updatedConversation = {
						...newConversation,
						title: 'New Conversation',
						updatedAt: new Date().toISOString(),
						conversationStats: { conversationTurnCount: 0 },
						tokenUsageConversation: { totalTokensTotal: 0 },
					};
					return prevConversation ? updatedConversation : null;
				});
				conversationEntries.value = [];
				await fetchConversations();
			} else {
				console.error('Failed to create new conversation');
			}
		} catch (error) {
			console.error('Error creating new conversation:', error);
		}
	};

	const handleConversationSelect = (id: string) => {
		console.log('Selected conversation:', id);
		setSelectedConversationId(id);
		loadConversation(id);
	};

	const fetchConversations = async () => {
		console.log('Fetching conversations...');
		if (!apiClient.value) return;
		setIsLoadingConversations(true);
		try {
			console.log('API Client:', apiClient.value);
			const url = `/api/v1/conversation?startDir=${encodeURIComponent(startDir)}&limit=50`;
			console.log('Fetching URL:', url);
			const response = await apiClient.value.get(url);
			console.log('Response:', response);
			if (response.ok) {
				const data = await response.json();
				console.log('Conversations data:', data);
				setConversations(data.conversations);
			} else {
				console.error('Failed to fetch conversations');
			}
		} catch (error) {
			console.error('Error fetching conversations:', error);
		} finally {
			setIsLoadingConversations(false);
		}
	};

	useEffect(() => {
		console.log('Chat component useEffect. apiPort:', apiPort);
		console.debug(
			'Chat component mounted. IS_BROWSER:',
			IS_BROWSER,
			'apiPort:',
			apiPort,
			'startDir:',
			startDir,
		);
		console.log(`Initializing API client with baseUrl: http://localhost:${apiPort}`);
		if (IS_BROWSER && !wsManager.value && apiPort && startDir) {
			console.log('Initializing chat with apiPort:', apiPort);
			const initializeChat = async () => {
				const baseUrl = `http://localhost:${apiPort}`;
				console.log('Chat component: Initializing API client with baseUrl:', baseUrl);
				apiClient.value = new ApiClient(baseUrl);
				await fetchConversations();
			};
			initializeChat();
			const newConversationId = generateConversationId();
			setConversationId(newConversationId);

			const manager = createWebSocketManager(apiPort, startDir);
			manager.setConversationId(newConversationId);
			wsManager.value = manager;
			manager.connect();

			return () => {
				manager.disconnect();
			};
		}
	}, [apiPort, startDir]);

	useEffect(() => {
		if (wsManager.value) {
			//console.log('Subscribing to wsManager');
			const subscription = wsManager.value.subscribe(async (newEntry) => {
				console.debug('Received a newEntry', newEntry);
				if ('logEntry' in newEntry) {
					const formattedEntry = await formatLogEntry(newEntry);
					conversationEntries.value = [
						...conversationEntries.value,
						formattedEntry,
					];
					// Don't set isWorking to false for intermediate entries
				} else if ('answer' in newEntry) {
					conversationEntries.value = [...conversationEntries.value, newEntry as ConversationResponse];
					// Only set isWorking to false when we receive the final answer
					setIsWorking(false);
				} else if ('conversationTitle' in newEntry) {
					wsManager.value!.isReady.value = true;
				}
				// Update current conversation metadata
				if (currentConversation) {
					if (currentConversation) {
						setCurrentConversation({
							...currentConversation,
							title: newEntry.conversationTitle || currentConversation.title,
							updatedAt: new Date().toISOString(),
							//conversationStats: {
							//	...currentConversation.conversationStats,
							//	conversationTurnCount:
							//		(currentConversation.conversationStats?.conversationTurnCount || 0) +
							//		1,
							//},
							tokenUsageConversation: newEntry.tokenUsageConversation ||
								currentConversation.tokenUsageConversation,
						});
					}
				}
			});

			return () => {
				subscription.unsubscribe();
			};
		}
	}, [wsManager.value, currentConversation]);

	useEffect(() => {
		if (messagesEndRef.current) {
			messagesEndRef.current.scrollTop = messagesEndRef.current.scrollHeight;
		}
	}, [conversationEntries.value]);

	const formatLogEntry = async (entry: any) => {
		if (!apiClient.value) return entry;
		try {
			const formatterResponse = await apiClient.value.post(
				`/api/v1/format_log_entry/browser/${entry.logEntry.entryType}`,
				entry.logEntry,
			);
			if (!formatterResponse.ok) {
				throw new Error(
					`Failed to fetch formatted response: ${formatterResponse.statusText}`,
				);
			}
			const responseContent = await formatterResponse.json();
			return { ...entry, formattedContent: responseContent.formattedContent };
		} catch (error) {
			console.error(`Error formatting log entry: ${error.message}`);
			return {
				...entry,
				formattedContent: entry.logEntry.content ||
					JSON.stringify(entry.logEntry),
			};
		}
	};

	const loadConversation = async (id: string) => {
		if (wsManager.value) {
			wsManager.value.updateConversation(id);
		}
		if (!apiClient.value) {
			console.error('API client is not initialized');
			return;
		}
		setIsLoading(true);
		try {
			const response = await apiClient.value.get(
				`/api/v1/conversation/${id}?startDir=${encodeURIComponent(startDir)}`,
			);
			if (response.ok) {
				const data = await response.json();
				console.log(data);
				const formattedMessages = await Promise.all(
					data.messages.map(async (message: any) => {
						const entry = {
							logEntry: {
								entryType: message.role,
								content: message.content,
							},
							timestamp: message.timestamp,
							tokenUsageTurn: message.tokenUsageTurn || { totalTokens: 0 },
							tokenUsageConversation: message.tokenUsageConversation ||
								{ totalTokensTotal: 0 },
						};
						return await formatLogEntry(entry);
					}),
				);
				conversationEntries.value = formattedMessages;
				setConversationId(id);
				setCurrentConversation({
					...data,
					title: data.title || 'Untitled Conversation',
					updatedAt: data.updatedAt || new Date().toISOString(),
					conversationStats: data.conversationStats ||
						{ conversationTurnCount: formattedMessages.length },
					tokenUsageConversation: data.tokenUsageConversation ||
						{ totalTokensTotal: 0 },
				});
			} else {
				console.error('Failed to load conversation');
			}
		} catch (error) {
			console.error('Error loading conversation:', error);
		} finally {
			setIsLoading(false);
		}
	};

	const sendMessage = async () => {
		console.debug('Attempting to send message. Input:', input);
		if (!wsManager.value?.isReady.value) {
			console.error('WebSocket is not ready');
			alert(
				'Chat is not ready yet. Please wait for the conversation to start.',
			);
			return;
		}
		setIsWorking(true);
		setIsLoading(true);
		if (input.trim() && wsManager.value) {
			try {
				await wsManager.value.sendMessage({
					conversationId,
					startDir,
					task: 'converse',
					statement: input.trim(),
				});
				setInput('');
				// Update current conversation metadata
				//if (currentConversation) {
				//	setCurrentConversation((prev) =>
				//		prev
				//			? ({
				//				...prev,
				//				updatedAt: new Date().toISOString(),
				//				conversationStats: {
				//					...prev.conversationStats,
				//					conversationTurnCount: (prev.conversationStats?.conversationTurnCount ?? 0) + 1,
				//				},
				//			})
				//			: {}
				//	);
				//}
			} catch (error) {
				console.error('Error sending message:', error);
				console.error('WebSocket manager state at error:', wsManager.value);
				setError('Failed to send message. Please try again.');
				setIsWorking(false);
			}
		}
		setIsLoading(false);
		// Note: We're not setting isWorking to false here anymore
	};

	const handleInputChange = (e: Event) => {
		const target = e.target as HTMLTextAreaElement;
		setInput(target.value);
		adjustTextareaHeight();
	};

	// Removed unused functions

	const adjustTextareaHeight = () => {
		if (textareaRef.current) {
			textareaRef.current.style.height = 'auto';
			textareaRef.current.style.height = `${textareaRef.current.scrollHeight}px`;
		}
	};

	const copyToClipboard = useCallback((text: string) => {
		navigator.clipboard.writeText(text).then(() => {
			alert('Copied to clipboard!');
		}).catch((err) => {
			console.error('Failed to copy text: ', err);
		});
	}, []);

	const renderEntry = (entry: ConversationEntry, index: number) => {
		const renderContent = (content: any) => {
			if (typeof content === 'string') {
				return marked(content);
			} else if (Array.isArray(content)) {
				return content.map((part, i) => {
					if (typeof part === 'string') {
						return marked(part);
					} else if (part.type === 'text') {
						return marked(part.text);
					} else if (part.type === 'tool_use' || part.type === 'tool_result') {
						return `<div class="tool-message"><strong>${
							part.type === 'tool_use' ? 'Tool Input' : 'Tool Output'
						}:</strong><div class="overflow-x-auto"><pre class="whitespace-pre p-2 bg-gray-100 rounded" style="max-width: 100%">${
							JSON.stringify(part, null, 2)
						}</pre></div></div>`;
					}
					return '';
				}).join('');
			}
			return JSON.stringify(content);
		};
		if ('logEntry' in entry) {
			const bgColor = entry.logEntry.entryType === 'user'
				? 'bg-blue-100'
				: entry.logEntry.entryType === 'assistant'
				? 'bg-green-100'
				: entry.logEntry.entryType === 'tool_use' ||
						entry.logEntry.entryType === 'tool_result'
				? 'bg-yellow-100'
				: entry.logEntry.entryType === 'auxiliary'
				? 'bg-purple-100'
				: 'bg-red-100';

			return (
				<div
					key={index}
					className={`p-4 rounded-lg mb-4 ${bgColor} shadow-md transition-all duration-300 hover:shadow-lg relative`}
				>
					<div className='font-semibold mb-2 flex justify-between items-center'>
						<span>
							{entry.logEntry.entryType.charAt(0).toUpperCase() +
								entry.logEntry.entryType.slice(1)}
						</span>
						<button
							onClick={() => copyToClipboard(renderContent(entry.logEntry.content) as string)}
							className='text-sm bg-blue-500 text-white px-2 py-1 rounded hover:bg-blue-600 transition-colors duration-300'
						>
							Copy
						</button>
					</div>
					<div
						className='prose max-w-none'
						dangerouslySetInnerHTML={{
							__html: renderContent(entry.logEntry.content) as string,
						}}
					/>
					<div className='text-xs text-gray-500 mt-2'>
						{new Date(entry.timestamp).toLocaleString()}
						<br />
						Tokens: {entry.tokenUsageTurn.totalTokens} | Total:{' '}
						{entry.tokenUsageConversation.totalTokensTotal}
					</div>
				</div>
			);
		} else if ('answer' in entry) {
			// Handle ConversationResponse
			return (
				<div
					key={index}
					className='bg-green-100 p-4 rounded-lg mb-4 shadow-md transition-all duration-300 hover:shadow-lg'
				>
					<div className='font-semibold mb-2'>Assistant</div>
					<div
						className='prose max-w-none'
						dangerouslySetInnerHTML={{ __html: renderContent(entry.answer) as string }}
					/>
					<div className='font-semibold mt-4 mb-2'>Assistant Thinking:</div>
					<div
						className='prose max-w-none'
						dangerouslySetInnerHTML={{
							__html: renderContent(entry.assistantThinking) as string,
						}}
					/>
					<div className='text-xs text-gray-500 mt-2'>
						{new Date(entry.timestamp).toLocaleString()}
						<br />
						Tokens: {entry.tokenUsageStatement.totalTokens} | Total:{' '}
						{entry.tokenUsageConversation.totalTokensTotal}
					</div>
				</div>
			);
		}
	};

	return (
		<div className='flex flex-col h-screen bg-gray-100'>
			<header className='bg-blue-600 text-white p-4 shadow-md'>
				<h1 className='text-2xl font-bold'>BBai Chat Interface</h1>
			</header>
			<main className='flex-grow flex flex-col md:flex-row p-4 space-y-4 md:space-y-0 md:space-x-4 overflow-hidden'>
				{error && (
					<div
						className='bg-red-100 border border-red-400 text-red-700 px-4 py-3 rounded relative mb-4'
						role='alert'
					>
						<strong className='font-bold'>Generic Error:</strong>
						<span className='block sm:inline'>{error}</span>
						<span
							className='absolute top-0 bottom-0 right-0 px-4 py-3'
							onClick={() => setError(null)}
						>
							<svg
								className='fill-current h-6 w-6 text-red-500'
								role='button'
								xmlns='http://www.w3.org/2000/svg'
								viewBox='0 0 20 20'
							>
								<title>Close</title>
								<path d='M14.348 14.849a1.2 1.2 0 0 1-1.697 0L10 11.819l-2.651 3.029a1.2 1.2 0 1 1-1.697-1.697l2.758-3.15-2.759-3.152a1.2 1.2 0 1 1 1.697-1.697L10 8.183l2.651-3.031a1.2 1.2 0 1 1 1.697 1.697l-2.758 3.152 2.758 3.15a1.2 1.2 0 0 1 0 1.698z' />
							</svg>
						</span>
					</div>
				)}
				{/* Conversation List */}
				<div className='w-full md:w-64 lg:w-80 bg-white rounded-lg shadow-md p-4 overflow-y-auto flex-shrink-0 max-h-screen'>
					<div className='flex justify-between items-center mb-4'>
						<h2 className='text-xl font-semibold'>Conversations</h2>
						<button
							onClick={startNewConversation}
							className='bg-blue-500 text-white px-3 py-1 rounded-md hover:bg-blue-600 transition-colors duration-300'
						>
							New
						</button>
					</div>
					{isLoadingConversations ? <p>Loading conversations...</p> : (
						<ul>
							{[...conversations].sort((a, b) =>
								new Date(b.updatedAt).getTime() -
								new Date(a.updatedAt).getTime()
							).map((conv) => (
								<li
									key={conv.id}
									className={`p-2 mb-2 rounded cursor-pointer ${
										selectedConversationId === conv.id ? 'bg-blue-100' : 'hover:bg-gray-100'
									}`}
									onClick={() => handleConversationSelect(conv.id)}
								>
									<h3 className='font-semibold'>{conv.title}</h3>
									<p className='text-xs text-gray-500'>ID: {conv.id}</p>
									<p className='text-sm'>
										Updated: {new Date(conv.updatedAt).toLocaleString()}
									</p>
									{conv.conversationStats && (
										<p className='text-sm'>
											Turns: {conv.conversationStats.conversationTurnCount}
										</p>
									)}
									{conv.tokenUsageConversation && (
										<p className='text-sm'>
											Tokens: {conv.tokenUsageConversation.totalTokensTotal
												.toLocaleString()}
										</p>
									)}
								</li>
							))}
						</ul>
					)}
				</div>
				{/* Conversation List Panel */}

				{/* Chat Interface */}
				<div className='flex-grow flex flex-col space-y-4 overflow-hidden md:ml-4 min-w-0 max-w-full'>
					{wsManager.value?.error.value && !error && (
						<div
							className='bg-red-100 border border-red-400 text-red-700 px-4 py-3 rounded relative animate-pulse'
							role='alert'
						>
							<strong className='font-bold'>Error:</strong>
							<span className='block sm:inline'>
								{wsManager.value.error.value}
							</span>
						</div>
					)}
					<div className='bg-white p-4 rounded-lg shadow-md'>
						<div className='flex items-start space-x-4'>
							<div className='flex-shrink-0 w-1/4'>
								<label
									htmlFor='startDir'
									className='block text-sm font-medium text-gray-700 mb-1'
								>
									Project Directory:
								</label>
								<input
									type='text'
									id='startDir'
									value={startDir}
									onChange={(e) => {
										const newStartDir = e.currentTarget.value;
										setStartDir(newStartDir);
										localStorage.setItem('startDir', newStartDir);
										wsManager.value?.setStartDir(e.currentTarget.value);
										fetchConversations();
									}}
									className='w-full px-2 py-1 text-sm border border-gray-300 rounded-md focus:outline-none focus:ring-2 focus:ring-blue-500 transition-all duration-300'
									placeholder='Enter project path'
								/>
							</div>
							{currentConversation && (
								<div className='flex-grow grid grid-cols-3 gap-2'>
									<div>
										<p className='text-xs text-gray-500'>Title & ID</p>
										<p className='text-sm text-gray-600'>
											{currentConversation.title}
										</p>
										<p className='text-xs text-gray-600'>
											{currentConversation.id}
										</p>
									</div>
									<div>
										<p className='text-xs text-gray-500'>Updated</p>
										<p className='text-sm text-gray-600'>
											{new Date(currentConversation.updatedAt).toLocaleString()}
										</p>
									</div>
									<div>
										<p className='text-xs text-gray-500'>Turns & Tokens</p>
										<p className='text-sm text-gray-600'>
											Turns: {currentConversation.conversationStats
												?.conversationTurnCount || 0}
										</p>
										<p className='text-sm text-gray-600'>
											Tokens: {currentConversation.tokenUsageConversation
												?.totalTokensTotal
												.toLocaleString() || 0}
										</p>
									</div>
								</div>
							)}
						</div>
					</div>
					<div className='flex justify-between items-center mb-4'>
						<h2 className='text-xl font-semibold'>Conversation</h2>
						<button
							onClick={clearConversation}
							className='bg-red-500 text-white px-3 py-1 rounded-md hover:bg-red-600 transition-colors duration-300'
						>
							Clear Conversation
						</button>
					</div>
					<div
						className='flex-grow overflow-y-auto bg-white rounded-lg shadow-md p-4'
						ref={messagesEndRef}
					>
						{conversationEntries.value.map((entry, index) => renderEntry(entry, index))}
					</div>
					<div className='bg-white p-4 rounded-lg shadow-md'>
						{isWorking && (
							<div className='flex items-center justify-center mb-4'>
								<div className='animate-spin rounded-full h-8 w-8 border-b-2 border-blue-500'>
								</div>
								<span className='ml-2 text-blue-500'>Claude is working...</span>
							</div>
						)}
						<div className='flex items-end space-x-2'>
							<div className='flex-grow relative'>
								<textarea
									ref={textareaRef}
									value={input}
									onInput={handleInputChange}
									onKeyPress={(e) =>
										e.key === 'Enter' && !e.shiftKey &&
										(e.preventDefault(), sendMessage())}
									className='w-full p-2 border rounded-lg resize-none overflow-hidden focus:outline-none focus:ring-2 focus:ring-blue-500 transition-all duration-300'
									placeholder='Type your message... (Shift + Enter for new line)'
									rows={1}
								/>
								<span className='absolute bottom-2 right-2 text-xs text-gray-400'>
									{input.length} / 4000
								</span>
							</div>
							<button
								onClick={sendMessage}
								className='bg-blue-500 text-white p-2 rounded-lg transition-all duration-300 hover:bg-blue-600 focus:outline-none focus:ring-2 focus:ring-blue-500 focus:ring-opacity-50'
								disabled={isLoading}
							>
								{isLoading
									? (
										<svg
											className='animate-spin h-5 w-5 text-white'
											xmlns='http://www.w3.org/2000/svg'
											fill='none'
											viewBox='0 0 24 24'
										>
											<circle
												className='opacity-25'
												cx='12'
												cy='12'
												r='10'
												stroke='currentColor'
												stroke-width='4'
											>
											</circle>
											<path
												className='opacity-75'
												fill='currentColor'
												d='M4 12a8 8 0 018-8V0C5.373 0 0 5.373 0 12h4zm2 5.291A7.962 7.962 0 014 12H0c0 3.042 1.135 5.824 3 7.938l3-2.647z'
											>
											</path>
										</svg>
									)
									: (
										'Send'
									)}
							</button>
						</div>
					</div>
				</div>
			</main>
		</div>
	);
}<|MERGE_RESOLUTION|>--- conflicted
+++ resolved
@@ -48,11 +48,7 @@
 		if (IS_BROWSER) {
 			const hash = window.location.hash.slice(1); // Remove the '#'
 			const params = new URLSearchParams(hash);
-<<<<<<< HEAD
-	console.log('Chat component: Received apiPort:', params.get('apiPort'));
-=======
 			console.log('Chat component: Received apiPort:', params.get('apiPort'));
->>>>>>> ee6879ee
 			return params.get('apiPort');
 		}
 		return null;
