{
	"name": "bbai-cli",
<<<<<<< HEAD
	"version": "0.0.7-alpha",
=======
	"version": "0.0.8-alpha",
>>>>>>> fca3fde4
	"exports": "./src/main.ts",
	"tasks": {
		"start": "deno run --allow-read --allow-write --allow-run --allow-net src/main.ts",
		"dev": "deno run --watch --allow-read --allow-write --allow-run --allow-net src/main.ts --log-level-debug",
		"test": "deno test --allow-env --allow-net --allow-read --allow-run --allow-write tests/",
		"build": "deno compile --allow-env --allow-net --allow-read --allow-run --allow-write --output ../build/bbai src/main.ts",
		"format": "deno fmt",
		"check-format": "deno fmt --check",
		"check-types": "deno check src/main.ts",
		"update-deps": "deno cache src/main.ts && deno cache tests/deps.ts"
	},
	"importMap": "../import_map.json",
	"unstable": [
		"kv"
	],
	"fmt": {
		"useTabs": true,
		"lineWidth": 120,
		"indentWidth": 4,
		"semiColons": true,
		"singleQuote": true,
		"proseWrap": "preserve",
		"include": [
			"src/",
			"tests/"
		],
		"exclude": [
			"src/testdata/",
			"src/fixtures/**/*.ts"
		]
	},
	"lint": {
		"files": {
			"include": []
		},
		"rules": {
			"exclude": [
				"require-await",
				"no-var"
			]
		}
	}
}<|MERGE_RESOLUTION|>--- conflicted
+++ resolved
@@ -1,10 +1,6 @@
 {
 	"name": "bbai-cli",
-<<<<<<< HEAD
-	"version": "0.0.7-alpha",
-=======
 	"version": "0.0.8-alpha",
->>>>>>> fca3fde4
 	"exports": "./src/main.ts",
 	"tasks": {
 		"start": "deno run --allow-read --allow-write --allow-run --allow-net src/main.ts",
