import { Command } from 'cliffy/command/mod.ts';

import { config } from 'shared/configManager.ts';
import { followApiLogs, startApiServer } from '../utils/apiControl.utils.ts';

export const apiStart = new Command()
	.name('start')
	.description('Start the bbai API server')
	.option('--log-level <level:string>', 'Set the log level for the API server', { default: undefined })
	.option('--log-file <file:string>', 'Specify a log file to write output', { default: undefined })
	.option('--follow', 'Do not detach and follow the API logs', { default: false })
	.action(async ({ logLevel: apiLogLevel, logFile: apiLogFile, follow }) => {
		const startDir = Deno.cwd();
		const { pid, apiLogFilePath } = await startApiServer(startDir, apiLogLevel, apiLogFile, follow);
		const apiPort = config.api?.apiPort || 3000;

<<<<<<< HEAD
		//const chatUrl = `https://chat.bbai.tips/#apiPort=${apiPort}`;
		const chatUrl = `https://bbai.tips/#apiPort=${apiPort}`;
=======
		const chatUrl = `https://chat.bbai.tips/#apiPort=${apiPort}`;
>>>>>>> ee6879ee

		try {
			const command = Deno.build.os === 'windows'
				? new Deno.Command('cmd', { args: ['/c', 'start', chatUrl] })
				: Deno.build.os === 'darwin'
				? new Deno.Command('open', { args: [chatUrl] })
				: new Deno.Command('xdg-open', { args: [chatUrl] });
			await command.output();
		} catch (error) {
			console.error('Failed to open the browser automatically. Please open the URL manually.', error);
		}

		if (follow) {
			await followApiLogs(apiLogFilePath, startDir);
		} else {
			console.log(`API server started with PID: ${pid}`);
			console.log(`Logs are being written to: ${apiLogFilePath}`);
			console.log(`\n\x1b[1m\x1b[32mBBai API started successfully!\x1b[0m`);
			console.log(`\x1b[1m\x1b[36mPlease visit: ${chatUrl}\x1b[0m`);
			console.log('Attempting to open the chat in your default browser...');
			console.log("Use 'bbai api stop' to stop the server.");
			Deno.exit(0);
		}
	});<|MERGE_RESOLUTION|>--- conflicted
+++ resolved
@@ -14,12 +14,7 @@
 		const { pid, apiLogFilePath } = await startApiServer(startDir, apiLogLevel, apiLogFile, follow);
 		const apiPort = config.api?.apiPort || 3000;
 
-<<<<<<< HEAD
-		//const chatUrl = `https://chat.bbai.tips/#apiPort=${apiPort}`;
-		const chatUrl = `https://bbai.tips/#apiPort=${apiPort}`;
-=======
 		const chatUrl = `https://chat.bbai.tips/#apiPort=${apiPort}`;
->>>>>>> ee6879ee
 
 		try {
 			const command = Deno.build.os === 'windows'
